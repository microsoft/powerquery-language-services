--- conflicted
+++ resolved
@@ -615,17 +615,10 @@
         });
 
         describe(`${Ast.NodeKind.RecordExpression}`, () => {
-<<<<<<< HEAD
-            it(`[foo = 1] & [bar = 2]`, async () =>
-                await assertEqualRootType({
-                    text: `[foo = 1] & [bar = 2]`,
+            it(`[foo = 1] & [bar = 2] & [with space = 3 ] & [#"unneeded quoted" = 4]`, async () =>
+                await assertEqualRootType({
+                    text: `[foo = 1] & [bar = 2] & [with space = 3 ] & [#"unneeded quoted" = 4]`,
                     expected: TypeUtils.definedRecord(
-=======
-            it(`[foo = 1] & [bar = 2] & [with space = 3 ] & [#"unneeded quoted" = 4]`, async () =>
-                await assertEqualRootType(
-                    `[foo = 1] & [bar = 2] & [with space = 3 ] & [#"unneeded quoted" = 4]`,
-                    TypeUtils.definedRecord(
->>>>>>> 8fd62c83
                         false,
                         new Map([
                             [`foo`, TypeUtils.numberLiteral(false, `1`)],
