// Copyright (c) Microsoft Corporation.
// Licensed under the MIT license.

import "mocha";
import {
    ExpressionKeywordKinds,
    KeywordKind,
} from "@microsoft/powerquery-parser/lib/powerquery-parser/language/keyword/keyword";
import { Assert } from "@microsoft/powerquery-parser";
import { Ast } from "@microsoft/powerquery-parser/lib/powerquery-parser/language";
import type { Position } from "vscode-languageserver-types";

import { TestConstants, TestUtils } from "../..";
import { Inspection } from "../../../powerquery-language-services";

async function assertContainsAutocompleteItemLabels(
    textWithPosition: string,
    expected: ReadonlyArray<KeywordKind>,
): Promise<void> {
    const [text, position]: [string, Position] = TestUtils.assertGetTextWithPosition(textWithPosition);

    const actual: Inspection.Autocomplete = await TestUtils.assertGetAutocomplete(
        TestConstants.DefaultInspectionSettings,
        text,
        position,
    );

    Assert.isOk(actual.triedKeyword);

    TestUtils.assertContainsAutocompleteItemLabels(expected, actual.triedKeyword.value);
}

describe(`Inspection - Autocomplete - Keyword`, () => {
<<<<<<< HEAD
    it("|", async () => {
        const [text, position]: [string, Position] = TestUtils.assertGetTextWithPosition(`|`);

        const expected: ReadonlyArray<Keyword.KeywordKind> = [
            ...Keyword.ExpressionKeywordKinds,
            Keyword.KeywordKind.Section,
        ];

        const actual: ReadonlyArray<Inspection.AutocompleteItem> = await assertGetKeywordAutocomplete(text, position);
        TestUtils.assertContainsAutocompleteItemLabels(expected, actual);
    });

    describe("partial keyword", () => {
        it("a|", async () => {
            const [text, position]: [string, Position] = TestUtils.assertGetTextWithPosition(`a|`);
            const expected: ReadonlyArray<Keyword.KeywordKind> = [];

            const actual: ReadonlyArray<Inspection.AutocompleteItem> = await assertGetKeywordAutocomplete(
                text,
                position,
            );

            TestUtils.assertContainsAutocompleteItemLabels(expected, actual);
        });

        it("x a|", async () => {
            const [text, position]: [string, Position] = TestUtils.assertGetTextWithPosition(`x a|`);
            const expected: ReadonlyArray<Keyword.KeywordKind> = [Keyword.KeywordKind.And, Keyword.KeywordKind.As];

            const actual: ReadonlyArray<Inspection.AutocompleteItem> = await assertGetKeywordAutocomplete(
                text,
                position,
            );

            TestUtils.assertContainsAutocompleteItemLabels(expected, actual);
        });

        it("e|", async () => {
            const [text, position]: [string, Position] = TestUtils.assertGetTextWithPosition(`e|`);
            const expected: ReadonlyArray<Keyword.KeywordKind> = [Keyword.KeywordKind.Each, Keyword.KeywordKind.Error];

            const actual: ReadonlyArray<Inspection.AutocompleteItem> = await assertGetKeywordAutocomplete(
                text,
                position,
            );

            TestUtils.assertContainsAutocompleteItemLabels(expected, actual);
        });

        it("if x then x e|", async () => {
            const [text, position]: [string, Position] = TestUtils.assertGetTextWithPosition(`if x then x e|`);
            const expected: ReadonlyArray<Keyword.KeywordKind> = [Keyword.KeywordKind.Else];

            const actual: ReadonlyArray<Inspection.AutocompleteItem> = await assertGetKeywordAutocomplete(
                text,
                position,
            );

            TestUtils.assertContainsAutocompleteItemLabels(expected, actual);
        });

        it("i|", async () => {
            const [text, position]: [string, Position] = TestUtils.assertGetTextWithPosition(`i|`);
            const expected: ReadonlyArray<Keyword.KeywordKind> = [Keyword.KeywordKind.If];

            const actual: ReadonlyArray<Inspection.AutocompleteItem> = await assertGetKeywordAutocomplete(
                text,
                position,
            );

            TestUtils.assertContainsAutocompleteItemLabels(expected, actual);
        });

        it("l|", async () => {
            const [text, position]: [string, Position] = TestUtils.assertGetTextWithPosition(`l|`);
            const expected: ReadonlyArray<Keyword.KeywordKind> = [Keyword.KeywordKind.Let];

            const actual: ReadonlyArray<Inspection.AutocompleteItem> = await assertGetKeywordAutocomplete(
                text,
                position,
            );

            TestUtils.assertContainsAutocompleteItemLabels(expected, actual);
        });

        it("m|", async () => {
            const [text, position]: [string, Position] = TestUtils.assertGetTextWithPosition(`m|`);
            const expected: ReadonlyArray<Keyword.KeywordKind> = [];

            const actual: ReadonlyArray<Inspection.AutocompleteItem> = await assertGetKeywordAutocomplete(
                text,
                position,
            );

            TestUtils.assertContainsAutocompleteItemLabels(expected, actual);
        });

        it("x m|", async () => {
            const [text, position]: [string, Position] = TestUtils.assertGetTextWithPosition(`x m|`);
            const expected: ReadonlyArray<Keyword.KeywordKind> = [Keyword.KeywordKind.Meta];

            const actual: ReadonlyArray<Inspection.AutocompleteItem> = await assertGetKeywordAutocomplete(
                text,
                position,
            );

            TestUtils.assertContainsAutocompleteItemLabels(expected, actual);
        });

        it("n|", async () => {
            const [text, position]: [string, Position] = TestUtils.assertGetTextWithPosition(`n|`);
            const expected: ReadonlyArray<Keyword.KeywordKind> = [Keyword.KeywordKind.Not];

            const actual: ReadonlyArray<Inspection.AutocompleteItem> = await assertGetKeywordAutocomplete(
                text,
                position,
            );

            TestUtils.assertContainsAutocompleteItemLabels(expected, actual);
        });

        it("true o|", async () => {
            const [text, position]: [string, Position] = TestUtils.assertGetTextWithPosition(`true o|`);
            const expected: ReadonlyArray<Keyword.KeywordKind> = [Keyword.KeywordKind.Or];

            const actual: ReadonlyArray<Inspection.AutocompleteItem> = await assertGetKeywordAutocomplete(
                text,
                position,
            );

            TestUtils.assertContainsAutocompleteItemLabels(expected, actual);
        });

        it("try true o|", async () => {
            const [text, position]: [string, Position] = TestUtils.assertGetTextWithPosition(`try true o|`);

            const expected: ReadonlyArray<Keyword.KeywordKind> = [
                Keyword.KeywordKind.Or,
                Keyword.KeywordKind.Otherwise,
            ];

            const actual: ReadonlyArray<Inspection.AutocompleteItem> = await assertGetKeywordAutocomplete(
                text,
                position,
            );

            TestUtils.assertContainsAutocompleteItemLabels(expected, actual);
        });

        it("try true o |", async () => {
            const [text, position]: [string, Position] = TestUtils.assertGetTextWithPosition(`try true o |`);
            const expected: ReadonlyArray<Keyword.KeywordKind> = [];

            const actual: ReadonlyArray<Inspection.AutocompleteItem> = await assertGetKeywordAutocomplete(
                text,
                position,
            );

            TestUtils.assertContainsAutocompleteItemLabels(expected, actual);
        });

        it("try true ot|", async () => {
            const [text, position]: [string, Position] = TestUtils.assertGetTextWithPosition(`try true ot|`);
            const expected: ReadonlyArray<Keyword.KeywordKind> = [Keyword.KeywordKind.Otherwise];

            const actual: ReadonlyArray<Inspection.AutocompleteItem> = await assertGetKeywordAutocomplete(
                text,
                position,
            );

            TestUtils.assertContainsAutocompleteItemLabels(expected, actual);
        });
=======
    it(`|`, () => assertContainsAutocompleteItemLabels("|", [...ExpressionKeywordKinds, KeywordKind.Section]));

    describe("partial keyword", () => {
        it(`a|`, () => assertContainsAutocompleteItemLabels("|", []));
>>>>>>> 1137f96a

        it(`x a|`, () => assertContainsAutocompleteItemLabels("x a|", [KeywordKind.And, KeywordKind.As]));

        it(`e|`, () => assertContainsAutocompleteItemLabels("e|", [KeywordKind.Each, KeywordKind.Error]));

<<<<<<< HEAD
            TestUtils.assertContainsAutocompleteItemLabels(expected, actual);
        });
=======
        it(`if x then x e|`, () => assertContainsAutocompleteItemLabels("if x then x e|", [KeywordKind.Else]));
>>>>>>> 1137f96a

        it(`i|`, () => assertContainsAutocompleteItemLabels("i|", [KeywordKind.If]));

        it(`l|`, () => assertContainsAutocompleteItemLabels("l|", [KeywordKind.Let]));

<<<<<<< HEAD
            TestUtils.assertContainsAutocompleteItemLabels(expected, actual);
        });
=======
        it(`m|`, () => assertContainsAutocompleteItemLabels("m|", []));
>>>>>>> 1137f96a

        it(`x m|`, () => assertContainsAutocompleteItemLabels("x m|", [KeywordKind.Meta]));

        it(`n|`, () => assertContainsAutocompleteItemLabels("n|", [KeywordKind.Not]));

<<<<<<< HEAD
            TestUtils.assertContainsAutocompleteItemLabels(expected, actual);
        });
=======
        it(`true o|`, () => assertContainsAutocompleteItemLabels("true o|", [KeywordKind.Or]));
>>>>>>> 1137f96a

        it(`try true o|`, () =>
            assertContainsAutocompleteItemLabels("try true o|", [KeywordKind.Or, KeywordKind.Otherwise]));

        it(`try true o |`, () => assertContainsAutocompleteItemLabels("|", []));

<<<<<<< HEAD
            TestUtils.assertContainsAutocompleteItemLabels(expected, actual);
        });
=======
        it(`try true ot|`, () => assertContainsAutocompleteItemLabels("try true ot|", [KeywordKind.Otherwise]));
>>>>>>> 1137f96a

        it(`try true oth|`, () => assertContainsAutocompleteItemLabels("try true oth|", [KeywordKind.Otherwise]));

        it(`s|`, () => assertContainsAutocompleteItemLabels("s|", [KeywordKind.Section]));

<<<<<<< HEAD
            TestUtils.assertContainsAutocompleteItemLabels(expected, actual);
        });

        it("[] s |", async () => {
            const [text, position]: [string, Position] = TestUtils.assertGetTextWithPosition(`[] s |`);
            const expected: ReadonlyArray<Keyword.KeywordKind> = [];

            const actual: ReadonlyArray<Inspection.AutocompleteItem> = await assertGetKeywordAutocomplete(
                text,
                position,
            );

            TestUtils.assertContainsAutocompleteItemLabels(expected, actual);
        });
=======
        it(`[] |`, () => assertContainsAutocompleteItemLabels("[] |", [KeywordKind.Section]));

        it(`[] |s`, () => assertContainsAutocompleteItemLabels("[] |s", []));
>>>>>>> 1137f96a

        it(`[] s|`, () => assertContainsAutocompleteItemLabels("[] s|", [KeywordKind.Section]));

<<<<<<< HEAD
            const actual: ReadonlyArray<Inspection.AutocompleteItem> = await assertGetKeywordAutocomplete(
                text,
                position,
            );

            TestUtils.assertContainsAutocompleteItemLabels(expected, actual);
        });
=======
        it(`[] s |`, () => assertContainsAutocompleteItemLabels("[] s |", []));
>>>>>>> 1137f96a

        it(`section; s|`, () => assertContainsAutocompleteItemLabels("section; s|", [KeywordKind.Shared]));

<<<<<<< HEAD
            const actual: ReadonlyArray<Inspection.AutocompleteItem> = await assertGetKeywordAutocomplete(
                text,
                position,
            );

            TestUtils.assertContainsAutocompleteItemLabels(expected, actual);
        });
=======
        it(`section; shared x|`, () => assertContainsAutocompleteItemLabels("section; shared x|", []));
>>>>>>> 1137f96a

        it(`section; [] s|`, () => assertContainsAutocompleteItemLabels("section; [] s|", [KeywordKind.Shared]));

<<<<<<< HEAD
            const actual: ReadonlyArray<Inspection.AutocompleteItem> = await assertGetKeywordAutocomplete(
                text,
                position,
            );

            TestUtils.assertContainsAutocompleteItemLabels(expected, actual);
        });

        it("if true t|", async () => {
            const [text, position]: [string, Position] = TestUtils.assertGetTextWithPosition(`if true t|`);
            const expected: ReadonlyArray<Keyword.KeywordKind> = [Keyword.KeywordKind.Then];

            const actual: ReadonlyArray<Inspection.AutocompleteItem> = await assertGetKeywordAutocomplete(
                text,
                position,
            );

            TestUtils.assertContainsAutocompleteItemLabels(expected, actual);
        });

        it("t|", async () => {
            const [text, position]: [string, Position] = TestUtils.assertGetTextWithPosition(`t|`);

            const expected: ReadonlyArray<Keyword.KeywordKind> = [
                Keyword.KeywordKind.True,
                Keyword.KeywordKind.Try,
                Keyword.KeywordKind.Type,
            ];

            const actual: ReadonlyArray<Inspection.AutocompleteItem> = await assertGetKeywordAutocomplete(
                text,
                position,
            );

            TestUtils.assertContainsAutocompleteItemLabels(expected, actual);
        });
    });

    describe(`${Ast.NodeKind.ErrorHandlingExpression}`, () => {
        it(`try |`, async () => {
            const [text, position]: [string, Position] = TestUtils.assertGetTextWithPosition(`try |`);
            const expected: ReadonlyArray<Keyword.KeywordKind> = Keyword.ExpressionKeywordKinds;

            const actual: ReadonlyArray<Inspection.AutocompleteItem> = await assertGetKeywordAutocomplete(
                text,
                position,
            );

            TestUtils.assertContainsAutocompleteItemLabels(expected, actual);
        });

        it(`try true|`, async () => {
            const [text, position]: [string, Position] = TestUtils.assertGetTextWithPosition(`try true|`);
            const expected: ReadonlyArray<Keyword.KeywordKind> = [Keyword.KeywordKind.True];

            const actual: ReadonlyArray<Inspection.AutocompleteItem> = await assertGetKeywordAutocomplete(
                text,
                position,
            );

            TestUtils.assertContainsAutocompleteItemLabels(expected, actual);
        });

        it(`try true |`, async () => {
            const [text, position]: [string, Position] = TestUtils.assertGetTextWithPosition(`try true |`);

            const expected: ReadonlyArray<Keyword.KeywordKind> = [
                Keyword.KeywordKind.And,
                Keyword.KeywordKind.As,
                Keyword.KeywordKind.Is,
                Keyword.KeywordKind.Meta,
                Keyword.KeywordKind.Or,
                Keyword.KeywordKind.Otherwise,
            ];

            const actual: ReadonlyArray<Inspection.AutocompleteItem> = await assertGetKeywordAutocomplete(
                text,
                position,
            );

            TestUtils.assertContainsAutocompleteItemLabels(expected, actual);
        });
    });

    describe(`${Ast.NodeKind.ErrorRaisingExpression}`, () => {
        it(`if |error`, async () => {
            const [text, position]: [string, Position] = TestUtils.assertGetTextWithPosition(`if |error`);
            const expected: ReadonlyArray<Keyword.KeywordKind> = Keyword.ExpressionKeywordKinds;

            const actual: ReadonlyArray<Inspection.AutocompleteItem> = await assertGetKeywordAutocomplete(
                text,
                position,
            );

            TestUtils.assertContainsAutocompleteItemLabels(expected, actual);
        });

        it(`if error|`, async () => {
            const [text, position]: [string, Position] = TestUtils.assertGetTextWithPosition(`if error|`);
            const expected: ReadonlyArray<Keyword.KeywordKind> = [];

            const actual: ReadonlyArray<Inspection.AutocompleteItem> = await assertGetKeywordAutocomplete(
                text,
                position,
            );

            TestUtils.assertContainsAutocompleteItemLabels(expected, actual);
        });

        it(`error |`, async () => {
            const [text, position]: [string, Position] = TestUtils.assertGetTextWithPosition(`error |`);
            const expected: ReadonlyArray<Keyword.KeywordKind> = Keyword.ExpressionKeywordKinds;
=======
        it(`if true t|`, () => assertContainsAutocompleteItemLabels("if true t|", [KeywordKind.Then]));

        it(`t|`, () =>
            assertContainsAutocompleteItemLabels("t|", [KeywordKind.True, KeywordKind.Try, KeywordKind.Type]));
    });

    describe(`${Ast.NodeKind.ErrorHandlingExpression}`, () => {
        it(`try |`, () => assertContainsAutocompleteItemLabels("try |", ExpressionKeywordKinds));

        it(`try true|`, () => assertContainsAutocompleteItemLabels("try true|", [KeywordKind.True]));

        it(`try true |`, () =>
            assertContainsAutocompleteItemLabels("try true |", [
                KeywordKind.And,
                KeywordKind.As,
                KeywordKind.Is,
                KeywordKind.Meta,
                KeywordKind.Or,
                KeywordKind.Otherwise,
            ]));
    });

    describe(`${Ast.NodeKind.ErrorRaisingExpression}`, () => {
        it(`if |error`, () => assertContainsAutocompleteItemLabels("if |error", ExpressionKeywordKinds));
>>>>>>> 1137f96a

        it(`if error|`, () => assertContainsAutocompleteItemLabels("if error|", []));

<<<<<<< HEAD
            TestUtils.assertContainsAutocompleteItemLabels(expected, actual);
        });
=======
        it(`error |`, () => assertContainsAutocompleteItemLabels("error |", ExpressionKeywordKinds));
>>>>>>> 1137f96a
    });

    describe(`${Ast.NodeKind.FunctionExpression}`, () => {
        it(`let x = (_ |) => a in x`, () =>
            assertContainsAutocompleteItemLabels("let x = (_ |) => a in x", [KeywordKind.As]));

<<<<<<< HEAD
            const actual: ReadonlyArray<Inspection.AutocompleteItem> = await assertGetKeywordAutocomplete(
                text,
                position,
            );

            TestUtils.assertContainsAutocompleteItemLabels(expected, actual);
        });

        it(`let x = (_ a|) => a in`, async () => {
            const [text, position]: [string, Position] = TestUtils.assertGetTextWithPosition(`let x = (_ a|) => a in`);
            const expected: ReadonlyArray<Keyword.KeywordKind> = [Keyword.KeywordKind.As];

            const actual: ReadonlyArray<Inspection.AutocompleteItem> = await assertGetKeywordAutocomplete(
                text,
                position,
            );

            TestUtils.assertContainsAutocompleteItemLabels(expected, actual);
        });
    });

    describe(`${Ast.NodeKind.IfExpression}`, () => {
        it(`if|`, async () => {
            const [text, position]: [string, Position] = TestUtils.assertGetTextWithPosition(`if|`);
            const expected: ReadonlyArray<Keyword.KeywordKind> = [];

            const actual: ReadonlyArray<Inspection.AutocompleteItem> = await assertGetKeywordAutocomplete(
                text,
                position,
            );

            TestUtils.assertContainsAutocompleteItemLabels(expected, actual);
        });

        it(` if |`, async () => {
            const [text, position]: [string, Position] = TestUtils.assertGetTextWithPosition(`if |`);
            const expected: ReadonlyArray<Keyword.KeywordKind> = Keyword.ExpressionKeywordKinds;

            const actual: ReadonlyArray<Inspection.AutocompleteItem> = await assertGetKeywordAutocomplete(
                text,
                position,
            );

            TestUtils.assertContainsAutocompleteItemLabels(expected, actual);
        });

        it(`if 1|`, async () => {
            const [text, position]: [string, Position] = TestUtils.assertGetTextWithPosition(`if 1|`);
            const expected: ReadonlyArray<Keyword.KeywordKind> = [];

            const actual: ReadonlyArray<Inspection.AutocompleteItem> = await assertGetKeywordAutocomplete(
                text,
                position,
            );

            TestUtils.assertContainsAutocompleteItemLabels(expected, actual);
        });

        it(`if |if`, async () => {
            const [text, position]: [string, Position] = TestUtils.assertGetTextWithPosition(`if |if`);
            const expected: ReadonlyArray<Keyword.KeywordKind> = Keyword.ExpressionKeywordKinds;

            const actual: ReadonlyArray<Inspection.AutocompleteItem> = await assertGetKeywordAutocomplete(
                text,
                position,
            );

            TestUtils.assertContainsAutocompleteItemLabels(expected, actual);
        });
=======
        it(`let x = (_ a|) => a in`, () =>
            assertContainsAutocompleteItemLabels("let x = (_ a|) => a in", [KeywordKind.As]));
    });

    describe(`${Ast.NodeKind.IfExpression}`, () => {
        it(`if|`, () => assertContainsAutocompleteItemLabels("if|", []));

        it(`if |`, () => assertContainsAutocompleteItemLabels("if |", ExpressionKeywordKinds));
>>>>>>> 1137f96a

        it(`if 1|`, () => assertContainsAutocompleteItemLabels("if 1|", []));

<<<<<<< HEAD
            TestUtils.assertContainsAutocompleteItemLabels(expected, actual);
        });
=======
        it(`if |if`, () => assertContainsAutocompleteItemLabels("if |if", ExpressionKeywordKinds));
>>>>>>> 1137f96a

        it(`if i|f`, () => assertContainsAutocompleteItemLabels("if i|f", [KeywordKind.If]));

<<<<<<< HEAD
            TestUtils.assertContainsAutocompleteItemLabels(expected, actual);
        });
=======
        it(`if if |`, () => assertContainsAutocompleteItemLabels("if if |", ExpressionKeywordKinds));
>>>>>>> 1137f96a

        it(`if 1 |`, () => assertContainsAutocompleteItemLabels("if 1 |", [KeywordKind.Then]));

        it(`if 1 t|`, () => assertContainsAutocompleteItemLabels("if 1 t|", [KeywordKind.Then]));

<<<<<<< HEAD
            TestUtils.assertContainsAutocompleteItemLabels(expected, actual);
        });
=======
        it(`if 1 then |`, () => assertContainsAutocompleteItemLabels("if 1 then |", ExpressionKeywordKinds));
>>>>>>> 1137f96a

        it(`if 1 then 1|`, () => assertContainsAutocompleteItemLabels("if 1 then 1|", []));

        it(`if 1 then 1 e|`, () => assertContainsAutocompleteItemLabels("if 1 then 1 e|", [KeywordKind.Else]));

<<<<<<< HEAD
            TestUtils.assertContainsAutocompleteItemLabels(expected, actual);
        });
=======
        it(`if 1 then 1 else|`, () => assertContainsAutocompleteItemLabels("if 1 then 1 else|", []));
>>>>>>> 1137f96a

        it(`if 1 th|en 1 else`, () => assertContainsAutocompleteItemLabels(`if 1 th|en 1 else`, [KeywordKind.Then]));

<<<<<<< HEAD
            const actual: ReadonlyArray<Inspection.AutocompleteItem> = await assertGetKeywordAutocomplete(
                text,
                position,
            );

            TestUtils.assertContainsAutocompleteItemLabels(expected, actual);
        });

        it(`if 1 then 1|`, async () => {
            const [text, position]: [string, Position] = TestUtils.assertGetTextWithPosition(`if 1 then 1|`);
            const expected: ReadonlyArray<Keyword.KeywordKind> = [];

            const actual: ReadonlyArray<Inspection.AutocompleteItem> = await assertGetKeywordAutocomplete(
                text,
                position,
            );

            TestUtils.assertContainsAutocompleteItemLabels(expected, actual);
        });

        it(`if 1 then 1 e|`, async () => {
            const [text, position]: [string, Position] = TestUtils.assertGetTextWithPosition(`if 1 then 1 e|`);
            const expected: ReadonlyArray<Keyword.KeywordKind> = [Keyword.KeywordKind.Else];

            const actual: ReadonlyArray<Inspection.AutocompleteItem> = await assertGetKeywordAutocomplete(
                text,
                position,
            );

            TestUtils.assertContainsAutocompleteItemLabels(expected, actual);
        });

        it(`if 1 then 1 else|`, async () => {
            const [text, position]: [string, Position] = TestUtils.assertGetTextWithPosition(`if 1 then 1 else|`);
            const expected: ReadonlyArray<Keyword.KeywordKind> = [];

            const actual: ReadonlyArray<Inspection.AutocompleteItem> = await assertGetKeywordAutocomplete(
                text,
                position,
            );

            TestUtils.assertContainsAutocompleteItemLabels(expected, actual);
        });

        it(`if 1 th|en 1 else`, async () => {
            const [text, position]: [string, Position] = TestUtils.assertGetTextWithPosition(`if 1 th|en 1 else`);
            const expected: ReadonlyArray<Keyword.KeywordKind> = [Keyword.KeywordKind.Then];

            const actual: ReadonlyArray<Inspection.AutocompleteItem> = await assertGetKeywordAutocomplete(
                text,
                position,
            );

            TestUtils.assertContainsAutocompleteItemLabels(expected, actual);
        });

        it(`if 1 then 1 else |`, async () => {
            const [text, position]: [string, Position] = TestUtils.assertGetTextWithPosition(`if 1 then 1 else |`);
            const expected: ReadonlyArray<Keyword.KeywordKind> = Keyword.ExpressionKeywordKinds;

            const actual: ReadonlyArray<Inspection.AutocompleteItem> = await assertGetKeywordAutocomplete(
                text,
                position,
            );

            TestUtils.assertContainsAutocompleteItemLabels(expected, actual);
        });
    });

    describe(`${Ast.NodeKind.InvokeExpression}`, () => {
        it(`foo(|`, async () => {
            const [text, position]: [string, Position] = TestUtils.assertGetTextWithPosition(`foo(|`);
            const expected: ReadonlyArray<Keyword.KeywordKind> = Keyword.ExpressionKeywordKinds;

            const actual: ReadonlyArray<Inspection.AutocompleteItem> = await assertGetKeywordAutocomplete(
                text,
                position,
            );

            TestUtils.assertContainsAutocompleteItemLabels(expected, actual);
        });

        it(`foo(a|`, async () => {
            const [text, position]: [string, Position] = TestUtils.assertGetTextWithPosition(`foo(a|`);
            const expected: ReadonlyArray<Keyword.KeywordKind> = [];

            const actual: ReadonlyArray<Inspection.AutocompleteItem> = await assertGetKeywordAutocomplete(
                text,
                position,
            );

            TestUtils.assertContainsAutocompleteItemLabels(expected, actual);
        });
=======
        it(`if 1 then 1 else |`, () =>
            assertContainsAutocompleteItemLabels(`if 1 then 1 else |`, ExpressionKeywordKinds));
    });

    describe(`${Ast.NodeKind.InvokeExpression}`, () => {
        it(`foo(|`, () => assertContainsAutocompleteItemLabels(`foo(|`, ExpressionKeywordKinds));

        it(`foo(a|`, () => assertContainsAutocompleteItemLabels(`foo(a|`, []));
>>>>>>> 1137f96a

        it(`foo(a|,`, () => assertContainsAutocompleteItemLabels(`foo(a|,`, []));

<<<<<<< HEAD
            const actual: ReadonlyArray<Inspection.AutocompleteItem> = await assertGetKeywordAutocomplete(
                text,
                position,
            );

            TestUtils.assertContainsAutocompleteItemLabels(expected, actual);
        });

        it(`foo(a,|`, async () => {
            const [text, position]: [string, Position] = TestUtils.assertGetTextWithPosition(`foo(a,|`);
            const expected: ReadonlyArray<Keyword.KeywordKind> = Keyword.ExpressionKeywordKinds;

            const actual: ReadonlyArray<Inspection.AutocompleteItem> = await assertGetKeywordAutocomplete(
                text,
                position,
            );

            TestUtils.assertContainsAutocompleteItemLabels(expected, actual);
        });
    });

    describe(`${Ast.NodeKind.ListExpression}`, () => {
        it(`{|`, async () => {
            const [text, position]: [string, Position] = TestUtils.assertGetTextWithPosition(`{|`);
            const expected: ReadonlyArray<Keyword.KeywordKind> = Keyword.ExpressionKeywordKinds;

            const actual: ReadonlyArray<Inspection.AutocompleteItem> = await assertGetKeywordAutocomplete(
                text,
                position,
            );

            TestUtils.assertContainsAutocompleteItemLabels(expected, actual);
        });

        it(`{1|`, async () => {
            const [text, position]: [string, Position] = TestUtils.assertGetTextWithPosition(`{1|`);
            const expected: ReadonlyArray<Keyword.KeywordKind> = [];

            const actual: ReadonlyArray<Inspection.AutocompleteItem> = await assertGetKeywordAutocomplete(
                text,
                position,
            );

            TestUtils.assertContainsAutocompleteItemLabels(expected, actual);
        });

        it(`{1|,`, async () => {
            const [text, position]: [string, Position] = TestUtils.assertGetTextWithPosition(`{1|,`);
            const expected: ReadonlyArray<Keyword.KeywordKind> = [];

            const actual: ReadonlyArray<Inspection.AutocompleteItem> = await assertGetKeywordAutocomplete(
                text,
                position,
            );

            TestUtils.assertContainsAutocompleteItemLabels(expected, actual);
        });
=======
        it(`foo(a,|`, () => assertContainsAutocompleteItemLabels(`foo(a,|`, ExpressionKeywordKinds));
    });

    describe(`${Ast.NodeKind.ListExpression}`, () => {
        it(`{|`, () => assertContainsAutocompleteItemLabels(`{|`, ExpressionKeywordKinds));

        it(`{1|`, () => assertContainsAutocompleteItemLabels(`{1|`, []));
>>>>>>> 1137f96a

        it(`{1|,`, () => assertContainsAutocompleteItemLabels(`{1|,`, []));

        it(`{1,|`, () => assertContainsAutocompleteItemLabels(`{1,|`, ExpressionKeywordKinds));

<<<<<<< HEAD
            TestUtils.assertContainsAutocompleteItemLabels(expected, actual);
        });
=======
        it(`{1,|2`, () => assertContainsAutocompleteItemLabels(`{1,|2`, ExpressionKeywordKinds));
>>>>>>> 1137f96a

        it(`{1,|2,`, () => assertContainsAutocompleteItemLabels(`{1,|2,`, ExpressionKeywordKinds));

<<<<<<< HEAD
            const actual: ReadonlyArray<Inspection.AutocompleteItem> = await assertGetKeywordAutocomplete(
                text,
                position,
            );

            TestUtils.assertContainsAutocompleteItemLabels(expected, actual);
        });

        it(`{1,|2,`, async () => {
            const [text, position]: [string, Position] = TestUtils.assertGetTextWithPosition(`{1,|2,`);
            const expected: ReadonlyArray<Keyword.KeywordKind> = Keyword.ExpressionKeywordKinds;

            const actual: ReadonlyArray<Inspection.AutocompleteItem> = await assertGetKeywordAutocomplete(
                text,
                position,
            );

            TestUtils.assertContainsAutocompleteItemLabels(expected, actual);
        });

        it(`{1..|`, async () => {
            const [text, position]: [string, Position] = TestUtils.assertGetTextWithPosition(`{1..|`);
            const expected: ReadonlyArray<Keyword.KeywordKind> = Keyword.ExpressionKeywordKinds;

            const actual: ReadonlyArray<Inspection.AutocompleteItem> = await assertGetKeywordAutocomplete(
                text,
                position,
            );

            TestUtils.assertContainsAutocompleteItemLabels(expected, actual);
        });
    });

    describe(`${Ast.NodeKind.OtherwiseExpression}`, () => {
        it(`try true otherwise| false`, async () => {
            const [text, position]: [string, Position] =
                TestUtils.assertGetTextWithPosition(`try true otherwise| false`);

            const expected: ReadonlyArray<Keyword.KeywordKind> = [];

            const actual: ReadonlyArray<Inspection.AutocompleteItem> = await assertGetKeywordAutocomplete(
                text,
                position,
            );

            TestUtils.assertContainsAutocompleteItemLabels(expected, actual);
        });
=======
        it(`{1..|`, () => assertContainsAutocompleteItemLabels(`{1..|`, ExpressionKeywordKinds));
    });

    describe(`${Ast.NodeKind.OtherwiseExpression}`, () => {
        it(`try true otherwise| false`, () => assertContainsAutocompleteItemLabels(`try true otherwise| false`, []));
>>>>>>> 1137f96a

        it(`try true otherwise |false`, () =>
            assertContainsAutocompleteItemLabels(`try true otherwise |false`, ExpressionKeywordKinds));

        it(`try true oth|`, () => assertContainsAutocompleteItemLabels(`try true oth|`, [KeywordKind.Otherwise]));

<<<<<<< HEAD
            const actual: ReadonlyArray<Inspection.AutocompleteItem> = await assertGetKeywordAutocomplete(
                text,
                position,
            );

            TestUtils.assertContainsAutocompleteItemLabels(expected, actual);
        });

        it(`try true oth|`, async () => {
            const [text, position]: [string, Position] = TestUtils.assertGetTextWithPosition(`try true oth|`);
            const expected: ReadonlyArray<Keyword.KeywordKind> = [Keyword.KeywordKind.Otherwise];

            const actual: ReadonlyArray<Inspection.AutocompleteItem> = await assertGetKeywordAutocomplete(
                text,
                position,
            );

            TestUtils.assertContainsAutocompleteItemLabels(expected, actual);
        });

        it(`try true otherwise |`, async () => {
            const [text, position]: [string, Position] = TestUtils.assertGetTextWithPosition(`try true otherwise |`);
            const expected: ReadonlyArray<Keyword.KeywordKind> = Keyword.ExpressionKeywordKinds;

            const actual: ReadonlyArray<Inspection.AutocompleteItem> = await assertGetKeywordAutocomplete(
                text,
                position,
            );

            TestUtils.assertContainsAutocompleteItemLabels(expected, actual);
        });
    });

    describe(`${Ast.NodeKind.ParenthesizedExpression}`, () => {
        it(`+(|`, async () => {
            const [text, position]: [string, Position] = TestUtils.assertGetTextWithPosition(`+(|`);
            const expected: ReadonlyArray<Keyword.KeywordKind> = Keyword.ExpressionKeywordKinds;

            const actual: ReadonlyArray<Inspection.AutocompleteItem> = await assertGetKeywordAutocomplete(
                text,
                position,
            );

            TestUtils.assertContainsAutocompleteItemLabels(expected, actual);
        });
    });

    describe(`${Ast.NodeKind.RecordExpression}`, () => {
        it(`+[|`, async () => {
            const [text, position]: [string, Position] = TestUtils.assertGetTextWithPosition(`+[|`);
            const expected: ReadonlyArray<Keyword.KeywordKind> = [];

            const actual: ReadonlyArray<Inspection.AutocompleteItem> = await assertGetKeywordAutocomplete(
                text,
                position,
            );

            TestUtils.assertContainsAutocompleteItemLabels(expected, actual);
        });

        it(`+[a=|`, async () => {
            const [text, position]: [string, Position] = TestUtils.assertGetTextWithPosition(`+[a=|`);
            const expected: ReadonlyArray<Keyword.KeywordKind> = Keyword.ExpressionKeywordKinds;

            const actual: ReadonlyArray<Inspection.AutocompleteItem> = await assertGetKeywordAutocomplete(
                text,
                position,
            );

            TestUtils.assertContainsAutocompleteItemLabels(expected, actual);
        });

        it(`+[a=1|`, async () => {
            const [text, position]: [string, Position] = TestUtils.assertGetTextWithPosition(`+[a=1|`);
            const expected: ReadonlyArray<Keyword.KeywordKind> = [];

            const actual: ReadonlyArray<Inspection.AutocompleteItem> = await assertGetKeywordAutocomplete(
                text,
                position,
            );

            TestUtils.assertContainsAutocompleteItemLabels(expected, actual);
        });

        it(`+[a|=1`, async () => {
            const [text, position]: [string, Position] = TestUtils.assertGetTextWithPosition(`+[a|=1`);
            const expected: ReadonlyArray<Keyword.KeywordKind> = [];

            const actual: ReadonlyArray<Inspection.AutocompleteItem> = await assertGetKeywordAutocomplete(
                text,
                position,
            );

            TestUtils.assertContainsAutocompleteItemLabels(expected, actual);
        });

        it(`+[a=1|]`, async () => {
            const [text, position]: [string, Position] = TestUtils.assertGetTextWithPosition(`+[a=1|]`);
            const expected: ReadonlyArray<Keyword.KeywordKind> = [];

            const actual: ReadonlyArray<Inspection.AutocompleteItem> = await assertGetKeywordAutocomplete(
                text,
                position,
            );

            TestUtils.assertContainsAutocompleteItemLabels(expected, actual);
        });

        it(`+[a=|1]`, async () => {
            const [text, position]: [string, Position] = TestUtils.assertGetTextWithPosition(`+[a=| 1]`);
            const expected: ReadonlyArray<Keyword.KeywordKind> = Keyword.ExpressionKeywordKinds;

            const actual: ReadonlyArray<Inspection.AutocompleteItem> = await assertGetKeywordAutocomplete(
                text,
                position,
            );

            TestUtils.assertContainsAutocompleteItemLabels(expected, actual);
        });
=======
        it(`try true otherwise |`, () =>
            assertContainsAutocompleteItemLabels(`try true otherwise |`, ExpressionKeywordKinds));
    });

    describe(`${Ast.NodeKind.ParenthesizedExpression}`, () => {
        it(`+(|`, () => assertContainsAutocompleteItemLabels(`+(|`, ExpressionKeywordKinds));
    });

    describe(`${Ast.NodeKind.RecordExpression}`, () => {
        it(`+[|`, () => assertContainsAutocompleteItemLabels(`+[|`, []));

        it(`+[a=|`, () => assertContainsAutocompleteItemLabels(`+[a=|`, ExpressionKeywordKinds));
>>>>>>> 1137f96a

        it(`+[a=1|`, () => assertContainsAutocompleteItemLabels(`+[a=1|`, []));

        it(`+[a|=1`, () => assertContainsAutocompleteItemLabels(`+[a|=1`, []));

<<<<<<< HEAD
            TestUtils.assertContainsAutocompleteItemLabels(expected, actual);
        });
=======
        it(`+[a=1|]`, () => assertContainsAutocompleteItemLabels(`+[a=1|]`, []));
>>>>>>> 1137f96a

        it(`+[a=|1]`, () => assertContainsAutocompleteItemLabels(`+[a=|1]`, ExpressionKeywordKinds));

        it(`+[a=1|,`, () => assertContainsAutocompleteItemLabels(`+[a=1|,`, []));

<<<<<<< HEAD
            TestUtils.assertContainsAutocompleteItemLabels(expected, actual);
        });
=======
        it(`+[a=1,|`, () => assertContainsAutocompleteItemLabels(`+[a=1,|`, []));
>>>>>>> 1137f96a

        it(`+[a=1|,b`, () => assertContainsAutocompleteItemLabels(`+[a=1|,b`, []));

        it(`+[a=1|,b=`, () => assertContainsAutocompleteItemLabels(`+[a=1|,b=`, []));

<<<<<<< HEAD
            TestUtils.assertContainsAutocompleteItemLabels(expected, actual);
        });
=======
        it(`+[a=|1,b=`, () => assertContainsAutocompleteItemLabels(`+[a=|1,b=`, ExpressionKeywordKinds));
>>>>>>> 1137f96a

        it(`+[a=1,b=2|`, () => assertContainsAutocompleteItemLabels(`+[a=1,b=2|`, []));

<<<<<<< HEAD
            const actual: ReadonlyArray<Inspection.AutocompleteItem> = await assertGetKeywordAutocomplete(
                text,
                position,
            );

            TestUtils.assertContainsAutocompleteItemLabels(expected, actual);
        });

        it(`+[a=|1,b=`, async () => {
            const [text, position]: [string, Position] = TestUtils.assertGetTextWithPosition(`+[a=|1,b=`);
            const expected: ReadonlyArray<Keyword.KeywordKind> = Keyword.ExpressionKeywordKinds;

            const actual: ReadonlyArray<Inspection.AutocompleteItem> = await assertGetKeywordAutocomplete(
                text,
                position,
            );

            TestUtils.assertContainsAutocompleteItemLabels(expected, actual);
        });

        it(`+[a=1,b=2|`, async () => {
            const [text, position]: [string, Position] = TestUtils.assertGetTextWithPosition(`+[a=1,b=2|`);
            const expected: ReadonlyArray<Keyword.KeywordKind> = [];

            const actual: ReadonlyArray<Inspection.AutocompleteItem> = await assertGetKeywordAutocomplete(
                text,
                position,
            );

            TestUtils.assertContainsAutocompleteItemLabels(expected, actual);
        });

        it(`+[a=1,b=2 |`, async () => {
            const [text, position]: [string, Position] = TestUtils.assertGetTextWithPosition(`+[a=1,b=2 |`);
            const expected: ReadonlyArray<Keyword.KeywordKind> = [];

            const actual: ReadonlyArray<Inspection.AutocompleteItem> = await assertGetKeywordAutocomplete(
                text,
                position,
            );

            TestUtils.assertContainsAutocompleteItemLabels(expected, actual);
        });
    });

    describe(`AutocompleteExpression`, () => {
        it(`error |`, async () => {
            const [text, position]: [string, Position] = TestUtils.assertGetTextWithPosition(`error |`);
            const expected: ReadonlyArray<Keyword.KeywordKind> = Keyword.ExpressionKeywordKinds;

            const actual: ReadonlyArray<Inspection.AutocompleteItem> = await assertGetKeywordAutocomplete(
                text,
                position,
            );

            TestUtils.assertContainsAutocompleteItemLabels(expected, actual);
        });

        it(`let x = |`, async () => {
            const [text, position]: [string, Position] = TestUtils.assertGetTextWithPosition(`let x = |`);
            const expected: ReadonlyArray<Keyword.KeywordKind> = Keyword.ExpressionKeywordKinds;

            const actual: ReadonlyArray<Inspection.AutocompleteItem> = await assertGetKeywordAutocomplete(
                text,
                position,
            );

            TestUtils.assertContainsAutocompleteItemLabels(expected, actual);
        });

        it(`() => |`, async () => {
            const [text, position]: [string, Position] = TestUtils.assertGetTextWithPosition(`() => |`);
            const expected: ReadonlyArray<Keyword.KeywordKind> = Keyword.ExpressionKeywordKinds;

            const actual: ReadonlyArray<Inspection.AutocompleteItem> = await assertGetKeywordAutocomplete(
                text,
                position,
            );

            TestUtils.assertContainsAutocompleteItemLabels(expected, actual);
        });

        it(`if |`, async () => {
            const [text, position]: [string, Position] = TestUtils.assertGetTextWithPosition(`if |`);
            const expected: ReadonlyArray<Keyword.KeywordKind> = Keyword.ExpressionKeywordKinds;

            const actual: ReadonlyArray<Inspection.AutocompleteItem> = await assertGetKeywordAutocomplete(
                text,
                position,
            );

            TestUtils.assertContainsAutocompleteItemLabels(expected, actual);
        });
=======
        it(`+[a=1,b=2 |`, () => assertContainsAutocompleteItemLabels(`+[a=1,b=2 |`, []));
    });

    describe(`AutocompleteExpression`, () => {
        it(`error |`, () => assertContainsAutocompleteItemLabels(`error |`, ExpressionKeywordKinds));

        it(`let x = |`, () => assertContainsAutocompleteItemLabels(`let x = |`, ExpressionKeywordKinds));
>>>>>>> 1137f96a

        it(`() => |`, () => assertContainsAutocompleteItemLabels(`() => |`, ExpressionKeywordKinds));

        it(`if |`, () => assertContainsAutocompleteItemLabels(`if |`, ExpressionKeywordKinds));

<<<<<<< HEAD
            TestUtils.assertContainsAutocompleteItemLabels(expected, actual);
        });
=======
        it(`if true then |`, () => assertContainsAutocompleteItemLabels(`if true then |`, ExpressionKeywordKinds));
>>>>>>> 1137f96a

        it(`if true then true else |`, () =>
            assertContainsAutocompleteItemLabels(`if true then true else |`, ExpressionKeywordKinds));

        it(`foo(|`, () => assertContainsAutocompleteItemLabels(`foo(|`, ExpressionKeywordKinds));

        it(`let x = 1 in |`, () => assertContainsAutocompleteItemLabels(`let x = 1 in |`, ExpressionKeywordKinds));

<<<<<<< HEAD
            TestUtils.assertContainsAutocompleteItemLabels(expected, actual);
        });
=======
        it(`+{|`, () => assertContainsAutocompleteItemLabels(`+{|`, ExpressionKeywordKinds));
>>>>>>> 1137f96a

        it(`try true otherwise |`, () =>
            assertContainsAutocompleteItemLabels(`try true otherwise |`, ExpressionKeywordKinds));

<<<<<<< HEAD
            const actual: ReadonlyArray<Inspection.AutocompleteItem> = await assertGetKeywordAutocomplete(
                text,
                position,
            );

            TestUtils.assertContainsAutocompleteItemLabels(expected, actual);
        });

        it(`let x = 1 in |`, async () => {
            const [text, position]: [string, Position] = TestUtils.assertGetTextWithPosition(`let x = 1 in |`);
            const expected: ReadonlyArray<Keyword.KeywordKind> = Keyword.ExpressionKeywordKinds;

            const actual: ReadonlyArray<Inspection.AutocompleteItem> = await assertGetKeywordAutocomplete(
                text,
                position,
            );

            TestUtils.assertContainsAutocompleteItemLabels(expected, actual);
        });

        it(`+{|`, async () => {
            const [text, position]: [string, Position] = TestUtils.assertGetTextWithPosition(`+{|`);
            const expected: ReadonlyArray<Keyword.KeywordKind> = Keyword.ExpressionKeywordKinds;

            const actual: ReadonlyArray<Inspection.AutocompleteItem> = await assertGetKeywordAutocomplete(
                text,
                position,
            );

            TestUtils.assertContainsAutocompleteItemLabels(expected, actual);
        });

        it(`try true otherwise |`, async () => {
            const [text, position]: [string, Position] = TestUtils.assertGetTextWithPosition(`try true otherwise |`);
            const expected: ReadonlyArray<Keyword.KeywordKind> = Keyword.ExpressionKeywordKinds;
=======
        it(`+(|`, () => assertContainsAutocompleteItemLabels(`+(|`, ExpressionKeywordKinds));
    });
>>>>>>> 1137f96a

    describe(`${Ast.NodeKind.SectionMember}`, () => {
        it(`section; [] |`, () => assertContainsAutocompleteItemLabels(`section; [] |`, [KeywordKind.Shared]));

<<<<<<< HEAD
            TestUtils.assertContainsAutocompleteItemLabels(expected, actual);
        });
=======
        it(`section; [] x |`, () => assertContainsAutocompleteItemLabels(`section; [] x |`, []));
>>>>>>> 1137f96a

        it(`section; x = |`, () => assertContainsAutocompleteItemLabels(`section; x = |`, ExpressionKeywordKinds));

        it(`section; x = 1 |`, () =>
            assertContainsAutocompleteItemLabels(`section; x = 1 |`, [
                KeywordKind.And,
                KeywordKind.As,
                KeywordKind.Is,
                KeywordKind.Meta,
                KeywordKind.Or,
            ]));

<<<<<<< HEAD
            TestUtils.assertContainsAutocompleteItemLabels(expected, actual);
        });
    });

    describe(`${Ast.NodeKind.SectionMember}`, () => {
        it(`section; [] |`, async () => {
            const [text, position]: [string, Position] = TestUtils.assertGetTextWithPosition(`section; [] |`);
            const expected: ReadonlyArray<Keyword.KeywordKind> = [Keyword.KeywordKind.Shared];

            const actual: ReadonlyArray<Inspection.AutocompleteItem> = await assertGetKeywordAutocomplete(
                text,
                position,
            );

            TestUtils.assertContainsAutocompleteItemLabels(expected, actual);
        });

        it(`section; [] x |`, async () => {
            const [text, position]: [string, Position] = TestUtils.assertGetTextWithPosition(`section; [] x |`);
            const expected: ReadonlyArray<Keyword.KeywordKind> = [];

            const actual: ReadonlyArray<Inspection.AutocompleteItem> = await assertGetKeywordAutocomplete(
                text,
                position,
            );

            TestUtils.assertContainsAutocompleteItemLabels(expected, actual);
        });

        it(`section; x = |`, async () => {
            const [text, position]: [string, Position] = TestUtils.assertGetTextWithPosition(`section; x = |`);
            const expected: ReadonlyArray<Keyword.KeywordKind> = Keyword.ExpressionKeywordKinds;

            const actual: ReadonlyArray<Inspection.AutocompleteItem> = await assertGetKeywordAutocomplete(
                text,
                position,
            );

            TestUtils.assertContainsAutocompleteItemLabels(expected, actual);
        });

        it(`section; x = 1 |`, async () => {
            const [text, position]: [string, Position] = TestUtils.assertGetTextWithPosition(`section; x = 1 |`);

            const expected: ReadonlyArray<Keyword.KeywordKind> = [
                Keyword.KeywordKind.And,
                Keyword.KeywordKind.As,
                Keyword.KeywordKind.Is,
                Keyword.KeywordKind.Meta,
                Keyword.KeywordKind.Or,
            ];

            const actual: ReadonlyArray<Inspection.AutocompleteItem> = await assertGetKeywordAutocomplete(
                text,
                position,
            );

            TestUtils.assertContainsAutocompleteItemLabels(expected, actual);
        });

        it(`section; x = 1 i|`, async () => {
            const [text, position]: [string, Position] = TestUtils.assertGetTextWithPosition(`section; x = 1 i|`);
            const expected: ReadonlyArray<Keyword.KeywordKind> = [Keyword.KeywordKind.Is];

            const actual: ReadonlyArray<Inspection.AutocompleteItem> = await assertGetKeywordAutocomplete(
                text,
                position,
            );

            TestUtils.assertContainsAutocompleteItemLabels(expected, actual);
        });

        it(`section foo; a = () => true; b = "string"; c = 1; d = |;`, async () => {
            const [text, position]: [string, Position] = TestUtils.assertGetTextWithPosition(
                `section foo; a = () => true; b = "string"; c = 1; d = |;`,
            );

            const expected: ReadonlyArray<Keyword.KeywordKind> = Keyword.ExpressionKeywordKinds;

            const actual: ReadonlyArray<Inspection.AutocompleteItem> = await assertGetKeywordAutocomplete(
                text,
                position,
            );

            TestUtils.assertContainsAutocompleteItemLabels(expected, actual);
        });
    });

    describe(`${Ast.NodeKind.LetExpression}`, () => {
        it(`let a = |`, async () => {
            const [text, position]: [string, Position] = TestUtils.assertGetTextWithPosition(`let a = |`);
            const expected: ReadonlyArray<Keyword.KeywordKind> = Keyword.ExpressionKeywordKinds;

            const actual: ReadonlyArray<Inspection.AutocompleteItem> = await assertGetKeywordAutocomplete(
                text,
                position,
            );

            TestUtils.assertContainsAutocompleteItemLabels(expected, actual);
        });

        it(`let a = 1|`, async () => {
            const [text, position]: [string, Position] = TestUtils.assertGetTextWithPosition(`let a = 1|`);
            const expected: ReadonlyArray<Keyword.KeywordKind> = [];

            const actual: ReadonlyArray<Inspection.AutocompleteItem> = await assertGetKeywordAutocomplete(
                text,
                position,
            );

            TestUtils.assertContainsAutocompleteItemLabels(expected, actual);
        });

        it(`let a = 1 |`, async () => {
            const [text, position]: [string, Position] = TestUtils.assertGetTextWithPosition(`let a = 1 |`);

            const expected: ReadonlyArray<Keyword.KeywordKind> = [
                Keyword.KeywordKind.And,
                Keyword.KeywordKind.As,
                Keyword.KeywordKind.Is,
                Keyword.KeywordKind.Meta,
                Keyword.KeywordKind.Or,
                Keyword.KeywordKind.In,
            ];

            const actual: ReadonlyArray<Inspection.AutocompleteItem> = await assertGetKeywordAutocomplete(
                text,
                position,
            );

            TestUtils.assertContainsAutocompleteItemLabels(expected, actual);
        });

        it(`let a = 1 | foobar`, async () => {
            const [text, position]: [string, Position] = TestUtils.assertGetTextWithPosition(`let a = 1 | foobar`);

            const expected: ReadonlyArray<Keyword.KeywordKind> = [
                Keyword.KeywordKind.And,
                Keyword.KeywordKind.As,
                Keyword.KeywordKind.Is,
                Keyword.KeywordKind.Meta,
                Keyword.KeywordKind.Or,
                Keyword.KeywordKind.In,
            ];

            const actual: ReadonlyArray<Inspection.AutocompleteItem> = await assertGetKeywordAutocomplete(
                text,
                position,
            );

            TestUtils.assertContainsAutocompleteItemLabels(expected, actual);
        });

        it(`let a = 1 i|`, async () => {
            const [text, position]: [string, Position] = TestUtils.assertGetTextWithPosition(`let a = 1 i|`);
            const expected: ReadonlyArray<Keyword.KeywordKind> = [Keyword.KeywordKind.Is, Keyword.KeywordKind.In];

            const actual: ReadonlyArray<Inspection.AutocompleteItem> = await assertGetKeywordAutocomplete(
                text,
                position,
            );

            TestUtils.assertContainsAutocompleteItemLabels(expected, actual);
        });

        it(`let a = 1 o|`, async () => {
            const [text, position]: [string, Position] = TestUtils.assertGetTextWithPosition(`let a = 1 o|`);
            const expected: ReadonlyArray<Keyword.KeywordKind> = [Keyword.KeywordKind.Or];

            const actual: ReadonlyArray<Inspection.AutocompleteItem> = await assertGetKeywordAutocomplete(
                text,
                position,
            );

            TestUtils.assertContainsAutocompleteItemLabels(expected, actual);
        });

        it(`let a = 1 m|`, async () => {
            const [text, position]: [string, Position] = TestUtils.assertGetTextWithPosition(`let a = 1 m|`);
            const expected: ReadonlyArray<Keyword.KeywordKind> = [Keyword.KeywordKind.Meta];

            const actual: ReadonlyArray<Inspection.AutocompleteItem> = await assertGetKeywordAutocomplete(
                text,
                position,
            );

            TestUtils.assertContainsAutocompleteItemLabels(expected, actual);
        });

        it(`let a = 1, |`, async () => {
            const [text, position]: [string, Position] = TestUtils.assertGetTextWithPosition(`let a = 1, |`);
            const expected: ReadonlyArray<Keyword.KeywordKind> = [];

            const actual: ReadonlyArray<Inspection.AutocompleteItem> = await assertGetKeywordAutocomplete(
                text,
                position,
            );

            TestUtils.assertContainsAutocompleteItemLabels(expected, actual);
        });

        it(`let a = let b = |`, async () => {
            const [text, position]: [string, Position] = TestUtils.assertGetTextWithPosition(`let a = let b = |`);
            const expected: ReadonlyArray<Keyword.KeywordKind> = Keyword.ExpressionKeywordKinds;

            const actual: ReadonlyArray<Inspection.AutocompleteItem> = await assertGetKeywordAutocomplete(
                text,
                position,
            );

            TestUtils.assertContainsAutocompleteItemLabels(expected, actual);
        });

        it(`let a = let b = 1 |`, async () => {
            const [text, position]: [string, Position] = TestUtils.assertGetTextWithPosition(`let a = let b = 1 |`);

            const expected: ReadonlyArray<Keyword.KeywordKind> = [
                Keyword.KeywordKind.And,
                Keyword.KeywordKind.As,
                Keyword.KeywordKind.Is,
                Keyword.KeywordKind.Meta,
                Keyword.KeywordKind.Or,
                Keyword.KeywordKind.In,
            ];

            const actual: ReadonlyArray<Inspection.AutocompleteItem> = await assertGetKeywordAutocomplete(
                text,
                position,
            );

            TestUtils.assertContainsAutocompleteItemLabels(expected, actual);
        });

        it(`let a = let b = 1, |`, async () => {
            const [text, position]: [string, Position] = TestUtils.assertGetTextWithPosition(`let a = let b = 1, |`);
            const expected: ReadonlyArray<Keyword.KeywordKind> = [];

            const actual: ReadonlyArray<Inspection.AutocompleteItem> = await assertGetKeywordAutocomplete(
                text,
                position,
            );

            TestUtils.assertContainsAutocompleteItemLabels(expected, actual);
        });

        it(`let x = e|`, async () => {
            const [text, position]: [string, Position] = TestUtils.assertGetTextWithPosition(`let x = e|`);
            const expected: ReadonlyArray<Keyword.KeywordKind> = [Keyword.KeywordKind.Each, Keyword.KeywordKind.Error];

            const actual: ReadonlyArray<Inspection.AutocompleteItem> = await assertGetKeywordAutocomplete(
                text,
                position,
            );

            TestUtils.assertContainsAutocompleteItemLabels(expected, actual);
        });

        it(`let x = error let x = e|`, async () => {
            const [text, position]: [string, Position] =
                TestUtils.assertGetTextWithPosition(`let x = error let x = e|`);

            const expected: ReadonlyArray<Keyword.KeywordKind> = [Keyword.KeywordKind.Each, Keyword.KeywordKind.Error];

            const actual: ReadonlyArray<Inspection.AutocompleteItem> = await assertGetKeywordAutocomplete(
                text,
                position,
            );

            TestUtils.assertContainsAutocompleteItemLabels(expected, actual);
        });
=======
        it(`section; x = 1 i|`, () => assertContainsAutocompleteItemLabels(`section; x = 1 i|`, [KeywordKind.Is]));

        it(`section foo; a = () => true; b = "string"; c = 1; d = |;`, () =>
            assertContainsAutocompleteItemLabels(
                `section foo; a = () => true; b = "string"; c = 1; d = |;`,
                ExpressionKeywordKinds,
            ));
    });

    describe(`${Ast.NodeKind.LetExpression}`, () => {
        it(`let a = |`, () => assertContainsAutocompleteItemLabels(`let a = |`, ExpressionKeywordKinds));

        it(`let a = 1|`, () => assertContainsAutocompleteItemLabels(`let a = 1|`, []));

        it(`let a = 1 |`, () =>
            assertContainsAutocompleteItemLabels(`let a = 1 |`, [
                KeywordKind.And,
                KeywordKind.As,
                KeywordKind.Is,
                KeywordKind.Meta,
                KeywordKind.Or,
                KeywordKind.In,
            ]));

        it(`let a = 1 | foobar`, () =>
            assertContainsAutocompleteItemLabels(`let a = 1 | foobar`, [
                KeywordKind.And,
                KeywordKind.As,
                KeywordKind.Is,
                KeywordKind.Meta,
                KeywordKind.Or,
                KeywordKind.In,
            ]));

        it(`let a = 1 i|`, () =>
            assertContainsAutocompleteItemLabels(`let a = 1 i|`, [KeywordKind.Is, KeywordKind.In]));

        it(`let a = 1 o|`, () => assertContainsAutocompleteItemLabels(`let a = 1 o|`, [KeywordKind.Or]));

        it(`let a = 1 m|`, () => assertContainsAutocompleteItemLabels(`let a = 1 m|`, [KeywordKind.Meta]));

        it(`let a = 1, |`, () => assertContainsAutocompleteItemLabels(`let a = 1, |`, []));

        it(`let a = let b = |`, () =>
            assertContainsAutocompleteItemLabels(`let a = let b = |`, ExpressionKeywordKinds));

        it(`let a = let b = 1 |`, () =>
            assertContainsAutocompleteItemLabels(`let a = let b = 1 |`, [
                KeywordKind.And,
                KeywordKind.As,
                KeywordKind.Is,
                KeywordKind.Meta,
                KeywordKind.Or,
                KeywordKind.In,
            ]));

        it(`let a = let b = 1, |`, () => assertContainsAutocompleteItemLabels(`let a = let b = 1, |`, []));

        it(`let x = e|`, () =>
            assertContainsAutocompleteItemLabels(`let x = e|`, [KeywordKind.Each, KeywordKind.Error]));

        it(`let x = error let x = e|`, () =>
            assertContainsAutocompleteItemLabels(`let x = error let x = e|`, [KeywordKind.Each, KeywordKind.Error]));
>>>>>>> 1137f96a
    });
});<|MERGE_RESOLUTION|>--- conflicted
+++ resolved
@@ -31,400 +31,54 @@
 }
 
 describe(`Inspection - Autocomplete - Keyword`, () => {
-<<<<<<< HEAD
-    it("|", async () => {
-        const [text, position]: [string, Position] = TestUtils.assertGetTextWithPosition(`|`);
-
-        const expected: ReadonlyArray<Keyword.KeywordKind> = [
-            ...Keyword.ExpressionKeywordKinds,
-            Keyword.KeywordKind.Section,
-        ];
-
-        const actual: ReadonlyArray<Inspection.AutocompleteItem> = await assertGetKeywordAutocomplete(text, position);
-        TestUtils.assertContainsAutocompleteItemLabels(expected, actual);
-    });
-
-    describe("partial keyword", () => {
-        it("a|", async () => {
-            const [text, position]: [string, Position] = TestUtils.assertGetTextWithPosition(`a|`);
-            const expected: ReadonlyArray<Keyword.KeywordKind> = [];
-
-            const actual: ReadonlyArray<Inspection.AutocompleteItem> = await assertGetKeywordAutocomplete(
-                text,
-                position,
-            );
-
-            TestUtils.assertContainsAutocompleteItemLabels(expected, actual);
-        });
-
-        it("x a|", async () => {
-            const [text, position]: [string, Position] = TestUtils.assertGetTextWithPosition(`x a|`);
-            const expected: ReadonlyArray<Keyword.KeywordKind> = [Keyword.KeywordKind.And, Keyword.KeywordKind.As];
-
-            const actual: ReadonlyArray<Inspection.AutocompleteItem> = await assertGetKeywordAutocomplete(
-                text,
-                position,
-            );
-
-            TestUtils.assertContainsAutocompleteItemLabels(expected, actual);
-        });
-
-        it("e|", async () => {
-            const [text, position]: [string, Position] = TestUtils.assertGetTextWithPosition(`e|`);
-            const expected: ReadonlyArray<Keyword.KeywordKind> = [Keyword.KeywordKind.Each, Keyword.KeywordKind.Error];
-
-            const actual: ReadonlyArray<Inspection.AutocompleteItem> = await assertGetKeywordAutocomplete(
-                text,
-                position,
-            );
-
-            TestUtils.assertContainsAutocompleteItemLabels(expected, actual);
-        });
-
-        it("if x then x e|", async () => {
-            const [text, position]: [string, Position] = TestUtils.assertGetTextWithPosition(`if x then x e|`);
-            const expected: ReadonlyArray<Keyword.KeywordKind> = [Keyword.KeywordKind.Else];
-
-            const actual: ReadonlyArray<Inspection.AutocompleteItem> = await assertGetKeywordAutocomplete(
-                text,
-                position,
-            );
-
-            TestUtils.assertContainsAutocompleteItemLabels(expected, actual);
-        });
-
-        it("i|", async () => {
-            const [text, position]: [string, Position] = TestUtils.assertGetTextWithPosition(`i|`);
-            const expected: ReadonlyArray<Keyword.KeywordKind> = [Keyword.KeywordKind.If];
-
-            const actual: ReadonlyArray<Inspection.AutocompleteItem> = await assertGetKeywordAutocomplete(
-                text,
-                position,
-            );
-
-            TestUtils.assertContainsAutocompleteItemLabels(expected, actual);
-        });
-
-        it("l|", async () => {
-            const [text, position]: [string, Position] = TestUtils.assertGetTextWithPosition(`l|`);
-            const expected: ReadonlyArray<Keyword.KeywordKind> = [Keyword.KeywordKind.Let];
-
-            const actual: ReadonlyArray<Inspection.AutocompleteItem> = await assertGetKeywordAutocomplete(
-                text,
-                position,
-            );
-
-            TestUtils.assertContainsAutocompleteItemLabels(expected, actual);
-        });
-
-        it("m|", async () => {
-            const [text, position]: [string, Position] = TestUtils.assertGetTextWithPosition(`m|`);
-            const expected: ReadonlyArray<Keyword.KeywordKind> = [];
-
-            const actual: ReadonlyArray<Inspection.AutocompleteItem> = await assertGetKeywordAutocomplete(
-                text,
-                position,
-            );
-
-            TestUtils.assertContainsAutocompleteItemLabels(expected, actual);
-        });
-
-        it("x m|", async () => {
-            const [text, position]: [string, Position] = TestUtils.assertGetTextWithPosition(`x m|`);
-            const expected: ReadonlyArray<Keyword.KeywordKind> = [Keyword.KeywordKind.Meta];
-
-            const actual: ReadonlyArray<Inspection.AutocompleteItem> = await assertGetKeywordAutocomplete(
-                text,
-                position,
-            );
-
-            TestUtils.assertContainsAutocompleteItemLabels(expected, actual);
-        });
-
-        it("n|", async () => {
-            const [text, position]: [string, Position] = TestUtils.assertGetTextWithPosition(`n|`);
-            const expected: ReadonlyArray<Keyword.KeywordKind> = [Keyword.KeywordKind.Not];
-
-            const actual: ReadonlyArray<Inspection.AutocompleteItem> = await assertGetKeywordAutocomplete(
-                text,
-                position,
-            );
-
-            TestUtils.assertContainsAutocompleteItemLabels(expected, actual);
-        });
-
-        it("true o|", async () => {
-            const [text, position]: [string, Position] = TestUtils.assertGetTextWithPosition(`true o|`);
-            const expected: ReadonlyArray<Keyword.KeywordKind> = [Keyword.KeywordKind.Or];
-
-            const actual: ReadonlyArray<Inspection.AutocompleteItem> = await assertGetKeywordAutocomplete(
-                text,
-                position,
-            );
-
-            TestUtils.assertContainsAutocompleteItemLabels(expected, actual);
-        });
-
-        it("try true o|", async () => {
-            const [text, position]: [string, Position] = TestUtils.assertGetTextWithPosition(`try true o|`);
-
-            const expected: ReadonlyArray<Keyword.KeywordKind> = [
-                Keyword.KeywordKind.Or,
-                Keyword.KeywordKind.Otherwise,
-            ];
-
-            const actual: ReadonlyArray<Inspection.AutocompleteItem> = await assertGetKeywordAutocomplete(
-                text,
-                position,
-            );
-
-            TestUtils.assertContainsAutocompleteItemLabels(expected, actual);
-        });
-
-        it("try true o |", async () => {
-            const [text, position]: [string, Position] = TestUtils.assertGetTextWithPosition(`try true o |`);
-            const expected: ReadonlyArray<Keyword.KeywordKind> = [];
-
-            const actual: ReadonlyArray<Inspection.AutocompleteItem> = await assertGetKeywordAutocomplete(
-                text,
-                position,
-            );
-
-            TestUtils.assertContainsAutocompleteItemLabels(expected, actual);
-        });
-
-        it("try true ot|", async () => {
-            const [text, position]: [string, Position] = TestUtils.assertGetTextWithPosition(`try true ot|`);
-            const expected: ReadonlyArray<Keyword.KeywordKind> = [Keyword.KeywordKind.Otherwise];
-
-            const actual: ReadonlyArray<Inspection.AutocompleteItem> = await assertGetKeywordAutocomplete(
-                text,
-                position,
-            );
-
-            TestUtils.assertContainsAutocompleteItemLabels(expected, actual);
-        });
-=======
     it(`|`, () => assertContainsAutocompleteItemLabels("|", [...ExpressionKeywordKinds, KeywordKind.Section]));
 
     describe("partial keyword", () => {
         it(`a|`, () => assertContainsAutocompleteItemLabels("|", []));
->>>>>>> 1137f96a
 
         it(`x a|`, () => assertContainsAutocompleteItemLabels("x a|", [KeywordKind.And, KeywordKind.As]));
 
         it(`e|`, () => assertContainsAutocompleteItemLabels("e|", [KeywordKind.Each, KeywordKind.Error]));
 
-<<<<<<< HEAD
-            TestUtils.assertContainsAutocompleteItemLabels(expected, actual);
-        });
-=======
         it(`if x then x e|`, () => assertContainsAutocompleteItemLabels("if x then x e|", [KeywordKind.Else]));
->>>>>>> 1137f96a
 
         it(`i|`, () => assertContainsAutocompleteItemLabels("i|", [KeywordKind.If]));
 
         it(`l|`, () => assertContainsAutocompleteItemLabels("l|", [KeywordKind.Let]));
 
-<<<<<<< HEAD
-            TestUtils.assertContainsAutocompleteItemLabels(expected, actual);
-        });
-=======
         it(`m|`, () => assertContainsAutocompleteItemLabels("m|", []));
->>>>>>> 1137f96a
 
         it(`x m|`, () => assertContainsAutocompleteItemLabels("x m|", [KeywordKind.Meta]));
 
         it(`n|`, () => assertContainsAutocompleteItemLabels("n|", [KeywordKind.Not]));
 
-<<<<<<< HEAD
-            TestUtils.assertContainsAutocompleteItemLabels(expected, actual);
-        });
-=======
         it(`true o|`, () => assertContainsAutocompleteItemLabels("true o|", [KeywordKind.Or]));
->>>>>>> 1137f96a
 
         it(`try true o|`, () =>
             assertContainsAutocompleteItemLabels("try true o|", [KeywordKind.Or, KeywordKind.Otherwise]));
 
         it(`try true o |`, () => assertContainsAutocompleteItemLabels("|", []));
 
-<<<<<<< HEAD
-            TestUtils.assertContainsAutocompleteItemLabels(expected, actual);
-        });
-=======
         it(`try true ot|`, () => assertContainsAutocompleteItemLabels("try true ot|", [KeywordKind.Otherwise]));
->>>>>>> 1137f96a
 
         it(`try true oth|`, () => assertContainsAutocompleteItemLabels("try true oth|", [KeywordKind.Otherwise]));
 
         it(`s|`, () => assertContainsAutocompleteItemLabels("s|", [KeywordKind.Section]));
 
-<<<<<<< HEAD
-            TestUtils.assertContainsAutocompleteItemLabels(expected, actual);
-        });
-
-        it("[] s |", async () => {
-            const [text, position]: [string, Position] = TestUtils.assertGetTextWithPosition(`[] s |`);
-            const expected: ReadonlyArray<Keyword.KeywordKind> = [];
-
-            const actual: ReadonlyArray<Inspection.AutocompleteItem> = await assertGetKeywordAutocomplete(
-                text,
-                position,
-            );
-
-            TestUtils.assertContainsAutocompleteItemLabels(expected, actual);
-        });
-=======
         it(`[] |`, () => assertContainsAutocompleteItemLabels("[] |", [KeywordKind.Section]));
 
         it(`[] |s`, () => assertContainsAutocompleteItemLabels("[] |s", []));
->>>>>>> 1137f96a
 
         it(`[] s|`, () => assertContainsAutocompleteItemLabels("[] s|", [KeywordKind.Section]));
 
-<<<<<<< HEAD
-            const actual: ReadonlyArray<Inspection.AutocompleteItem> = await assertGetKeywordAutocomplete(
-                text,
-                position,
-            );
-
-            TestUtils.assertContainsAutocompleteItemLabels(expected, actual);
-        });
-=======
         it(`[] s |`, () => assertContainsAutocompleteItemLabels("[] s |", []));
->>>>>>> 1137f96a
 
         it(`section; s|`, () => assertContainsAutocompleteItemLabels("section; s|", [KeywordKind.Shared]));
 
-<<<<<<< HEAD
-            const actual: ReadonlyArray<Inspection.AutocompleteItem> = await assertGetKeywordAutocomplete(
-                text,
-                position,
-            );
-
-            TestUtils.assertContainsAutocompleteItemLabels(expected, actual);
-        });
-=======
         it(`section; shared x|`, () => assertContainsAutocompleteItemLabels("section; shared x|", []));
->>>>>>> 1137f96a
 
         it(`section; [] s|`, () => assertContainsAutocompleteItemLabels("section; [] s|", [KeywordKind.Shared]));
 
-<<<<<<< HEAD
-            const actual: ReadonlyArray<Inspection.AutocompleteItem> = await assertGetKeywordAutocomplete(
-                text,
-                position,
-            );
-
-            TestUtils.assertContainsAutocompleteItemLabels(expected, actual);
-        });
-
-        it("if true t|", async () => {
-            const [text, position]: [string, Position] = TestUtils.assertGetTextWithPosition(`if true t|`);
-            const expected: ReadonlyArray<Keyword.KeywordKind> = [Keyword.KeywordKind.Then];
-
-            const actual: ReadonlyArray<Inspection.AutocompleteItem> = await assertGetKeywordAutocomplete(
-                text,
-                position,
-            );
-
-            TestUtils.assertContainsAutocompleteItemLabels(expected, actual);
-        });
-
-        it("t|", async () => {
-            const [text, position]: [string, Position] = TestUtils.assertGetTextWithPosition(`t|`);
-
-            const expected: ReadonlyArray<Keyword.KeywordKind> = [
-                Keyword.KeywordKind.True,
-                Keyword.KeywordKind.Try,
-                Keyword.KeywordKind.Type,
-            ];
-
-            const actual: ReadonlyArray<Inspection.AutocompleteItem> = await assertGetKeywordAutocomplete(
-                text,
-                position,
-            );
-
-            TestUtils.assertContainsAutocompleteItemLabels(expected, actual);
-        });
-    });
-
-    describe(`${Ast.NodeKind.ErrorHandlingExpression}`, () => {
-        it(`try |`, async () => {
-            const [text, position]: [string, Position] = TestUtils.assertGetTextWithPosition(`try |`);
-            const expected: ReadonlyArray<Keyword.KeywordKind> = Keyword.ExpressionKeywordKinds;
-
-            const actual: ReadonlyArray<Inspection.AutocompleteItem> = await assertGetKeywordAutocomplete(
-                text,
-                position,
-            );
-
-            TestUtils.assertContainsAutocompleteItemLabels(expected, actual);
-        });
-
-        it(`try true|`, async () => {
-            const [text, position]: [string, Position] = TestUtils.assertGetTextWithPosition(`try true|`);
-            const expected: ReadonlyArray<Keyword.KeywordKind> = [Keyword.KeywordKind.True];
-
-            const actual: ReadonlyArray<Inspection.AutocompleteItem> = await assertGetKeywordAutocomplete(
-                text,
-                position,
-            );
-
-            TestUtils.assertContainsAutocompleteItemLabels(expected, actual);
-        });
-
-        it(`try true |`, async () => {
-            const [text, position]: [string, Position] = TestUtils.assertGetTextWithPosition(`try true |`);
-
-            const expected: ReadonlyArray<Keyword.KeywordKind> = [
-                Keyword.KeywordKind.And,
-                Keyword.KeywordKind.As,
-                Keyword.KeywordKind.Is,
-                Keyword.KeywordKind.Meta,
-                Keyword.KeywordKind.Or,
-                Keyword.KeywordKind.Otherwise,
-            ];
-
-            const actual: ReadonlyArray<Inspection.AutocompleteItem> = await assertGetKeywordAutocomplete(
-                text,
-                position,
-            );
-
-            TestUtils.assertContainsAutocompleteItemLabels(expected, actual);
-        });
-    });
-
-    describe(`${Ast.NodeKind.ErrorRaisingExpression}`, () => {
-        it(`if |error`, async () => {
-            const [text, position]: [string, Position] = TestUtils.assertGetTextWithPosition(`if |error`);
-            const expected: ReadonlyArray<Keyword.KeywordKind> = Keyword.ExpressionKeywordKinds;
-
-            const actual: ReadonlyArray<Inspection.AutocompleteItem> = await assertGetKeywordAutocomplete(
-                text,
-                position,
-            );
-
-            TestUtils.assertContainsAutocompleteItemLabels(expected, actual);
-        });
-
-        it(`if error|`, async () => {
-            const [text, position]: [string, Position] = TestUtils.assertGetTextWithPosition(`if error|`);
-            const expected: ReadonlyArray<Keyword.KeywordKind> = [];
-
-            const actual: ReadonlyArray<Inspection.AutocompleteItem> = await assertGetKeywordAutocomplete(
-                text,
-                position,
-            );
-
-            TestUtils.assertContainsAutocompleteItemLabels(expected, actual);
-        });
-
-        it(`error |`, async () => {
-            const [text, position]: [string, Position] = TestUtils.assertGetTextWithPosition(`error |`);
-            const expected: ReadonlyArray<Keyword.KeywordKind> = Keyword.ExpressionKeywordKinds;
-=======
         it(`if true t|`, () => assertContainsAutocompleteItemLabels("if true t|", [KeywordKind.Then]));
 
         it(`t|`, () =>
@@ -449,93 +103,16 @@
 
     describe(`${Ast.NodeKind.ErrorRaisingExpression}`, () => {
         it(`if |error`, () => assertContainsAutocompleteItemLabels("if |error", ExpressionKeywordKinds));
->>>>>>> 1137f96a
 
         it(`if error|`, () => assertContainsAutocompleteItemLabels("if error|", []));
 
-<<<<<<< HEAD
-            TestUtils.assertContainsAutocompleteItemLabels(expected, actual);
-        });
-=======
         it(`error |`, () => assertContainsAutocompleteItemLabels("error |", ExpressionKeywordKinds));
->>>>>>> 1137f96a
     });
 
     describe(`${Ast.NodeKind.FunctionExpression}`, () => {
         it(`let x = (_ |) => a in x`, () =>
             assertContainsAutocompleteItemLabels("let x = (_ |) => a in x", [KeywordKind.As]));
 
-<<<<<<< HEAD
-            const actual: ReadonlyArray<Inspection.AutocompleteItem> = await assertGetKeywordAutocomplete(
-                text,
-                position,
-            );
-
-            TestUtils.assertContainsAutocompleteItemLabels(expected, actual);
-        });
-
-        it(`let x = (_ a|) => a in`, async () => {
-            const [text, position]: [string, Position] = TestUtils.assertGetTextWithPosition(`let x = (_ a|) => a in`);
-            const expected: ReadonlyArray<Keyword.KeywordKind> = [Keyword.KeywordKind.As];
-
-            const actual: ReadonlyArray<Inspection.AutocompleteItem> = await assertGetKeywordAutocomplete(
-                text,
-                position,
-            );
-
-            TestUtils.assertContainsAutocompleteItemLabels(expected, actual);
-        });
-    });
-
-    describe(`${Ast.NodeKind.IfExpression}`, () => {
-        it(`if|`, async () => {
-            const [text, position]: [string, Position] = TestUtils.assertGetTextWithPosition(`if|`);
-            const expected: ReadonlyArray<Keyword.KeywordKind> = [];
-
-            const actual: ReadonlyArray<Inspection.AutocompleteItem> = await assertGetKeywordAutocomplete(
-                text,
-                position,
-            );
-
-            TestUtils.assertContainsAutocompleteItemLabels(expected, actual);
-        });
-
-        it(` if |`, async () => {
-            const [text, position]: [string, Position] = TestUtils.assertGetTextWithPosition(`if |`);
-            const expected: ReadonlyArray<Keyword.KeywordKind> = Keyword.ExpressionKeywordKinds;
-
-            const actual: ReadonlyArray<Inspection.AutocompleteItem> = await assertGetKeywordAutocomplete(
-                text,
-                position,
-            );
-
-            TestUtils.assertContainsAutocompleteItemLabels(expected, actual);
-        });
-
-        it(`if 1|`, async () => {
-            const [text, position]: [string, Position] = TestUtils.assertGetTextWithPosition(`if 1|`);
-            const expected: ReadonlyArray<Keyword.KeywordKind> = [];
-
-            const actual: ReadonlyArray<Inspection.AutocompleteItem> = await assertGetKeywordAutocomplete(
-                text,
-                position,
-            );
-
-            TestUtils.assertContainsAutocompleteItemLabels(expected, actual);
-        });
-
-        it(`if |if`, async () => {
-            const [text, position]: [string, Position] = TestUtils.assertGetTextWithPosition(`if |if`);
-            const expected: ReadonlyArray<Keyword.KeywordKind> = Keyword.ExpressionKeywordKinds;
-
-            const actual: ReadonlyArray<Inspection.AutocompleteItem> = await assertGetKeywordAutocomplete(
-                text,
-                position,
-            );
-
-            TestUtils.assertContainsAutocompleteItemLabels(expected, actual);
-        });
-=======
         it(`let x = (_ a|) => a in`, () =>
             assertContainsAutocompleteItemLabels("let x = (_ a|) => a in", [KeywordKind.As]));
     });
@@ -544,145 +121,29 @@
         it(`if|`, () => assertContainsAutocompleteItemLabels("if|", []));
 
         it(`if |`, () => assertContainsAutocompleteItemLabels("if |", ExpressionKeywordKinds));
->>>>>>> 1137f96a
 
         it(`if 1|`, () => assertContainsAutocompleteItemLabels("if 1|", []));
 
-<<<<<<< HEAD
-            TestUtils.assertContainsAutocompleteItemLabels(expected, actual);
-        });
-=======
         it(`if |if`, () => assertContainsAutocompleteItemLabels("if |if", ExpressionKeywordKinds));
->>>>>>> 1137f96a
 
         it(`if i|f`, () => assertContainsAutocompleteItemLabels("if i|f", [KeywordKind.If]));
 
-<<<<<<< HEAD
-            TestUtils.assertContainsAutocompleteItemLabels(expected, actual);
-        });
-=======
         it(`if if |`, () => assertContainsAutocompleteItemLabels("if if |", ExpressionKeywordKinds));
->>>>>>> 1137f96a
 
         it(`if 1 |`, () => assertContainsAutocompleteItemLabels("if 1 |", [KeywordKind.Then]));
 
         it(`if 1 t|`, () => assertContainsAutocompleteItemLabels("if 1 t|", [KeywordKind.Then]));
 
-<<<<<<< HEAD
-            TestUtils.assertContainsAutocompleteItemLabels(expected, actual);
-        });
-=======
         it(`if 1 then |`, () => assertContainsAutocompleteItemLabels("if 1 then |", ExpressionKeywordKinds));
->>>>>>> 1137f96a
 
         it(`if 1 then 1|`, () => assertContainsAutocompleteItemLabels("if 1 then 1|", []));
 
         it(`if 1 then 1 e|`, () => assertContainsAutocompleteItemLabels("if 1 then 1 e|", [KeywordKind.Else]));
 
-<<<<<<< HEAD
-            TestUtils.assertContainsAutocompleteItemLabels(expected, actual);
-        });
-=======
         it(`if 1 then 1 else|`, () => assertContainsAutocompleteItemLabels("if 1 then 1 else|", []));
->>>>>>> 1137f96a
 
         it(`if 1 th|en 1 else`, () => assertContainsAutocompleteItemLabels(`if 1 th|en 1 else`, [KeywordKind.Then]));
 
-<<<<<<< HEAD
-            const actual: ReadonlyArray<Inspection.AutocompleteItem> = await assertGetKeywordAutocomplete(
-                text,
-                position,
-            );
-
-            TestUtils.assertContainsAutocompleteItemLabels(expected, actual);
-        });
-
-        it(`if 1 then 1|`, async () => {
-            const [text, position]: [string, Position] = TestUtils.assertGetTextWithPosition(`if 1 then 1|`);
-            const expected: ReadonlyArray<Keyword.KeywordKind> = [];
-
-            const actual: ReadonlyArray<Inspection.AutocompleteItem> = await assertGetKeywordAutocomplete(
-                text,
-                position,
-            );
-
-            TestUtils.assertContainsAutocompleteItemLabels(expected, actual);
-        });
-
-        it(`if 1 then 1 e|`, async () => {
-            const [text, position]: [string, Position] = TestUtils.assertGetTextWithPosition(`if 1 then 1 e|`);
-            const expected: ReadonlyArray<Keyword.KeywordKind> = [Keyword.KeywordKind.Else];
-
-            const actual: ReadonlyArray<Inspection.AutocompleteItem> = await assertGetKeywordAutocomplete(
-                text,
-                position,
-            );
-
-            TestUtils.assertContainsAutocompleteItemLabels(expected, actual);
-        });
-
-        it(`if 1 then 1 else|`, async () => {
-            const [text, position]: [string, Position] = TestUtils.assertGetTextWithPosition(`if 1 then 1 else|`);
-            const expected: ReadonlyArray<Keyword.KeywordKind> = [];
-
-            const actual: ReadonlyArray<Inspection.AutocompleteItem> = await assertGetKeywordAutocomplete(
-                text,
-                position,
-            );
-
-            TestUtils.assertContainsAutocompleteItemLabels(expected, actual);
-        });
-
-        it(`if 1 th|en 1 else`, async () => {
-            const [text, position]: [string, Position] = TestUtils.assertGetTextWithPosition(`if 1 th|en 1 else`);
-            const expected: ReadonlyArray<Keyword.KeywordKind> = [Keyword.KeywordKind.Then];
-
-            const actual: ReadonlyArray<Inspection.AutocompleteItem> = await assertGetKeywordAutocomplete(
-                text,
-                position,
-            );
-
-            TestUtils.assertContainsAutocompleteItemLabels(expected, actual);
-        });
-
-        it(`if 1 then 1 else |`, async () => {
-            const [text, position]: [string, Position] = TestUtils.assertGetTextWithPosition(`if 1 then 1 else |`);
-            const expected: ReadonlyArray<Keyword.KeywordKind> = Keyword.ExpressionKeywordKinds;
-
-            const actual: ReadonlyArray<Inspection.AutocompleteItem> = await assertGetKeywordAutocomplete(
-                text,
-                position,
-            );
-
-            TestUtils.assertContainsAutocompleteItemLabels(expected, actual);
-        });
-    });
-
-    describe(`${Ast.NodeKind.InvokeExpression}`, () => {
-        it(`foo(|`, async () => {
-            const [text, position]: [string, Position] = TestUtils.assertGetTextWithPosition(`foo(|`);
-            const expected: ReadonlyArray<Keyword.KeywordKind> = Keyword.ExpressionKeywordKinds;
-
-            const actual: ReadonlyArray<Inspection.AutocompleteItem> = await assertGetKeywordAutocomplete(
-                text,
-                position,
-            );
-
-            TestUtils.assertContainsAutocompleteItemLabels(expected, actual);
-        });
-
-        it(`foo(a|`, async () => {
-            const [text, position]: [string, Position] = TestUtils.assertGetTextWithPosition(`foo(a|`);
-            const expected: ReadonlyArray<Keyword.KeywordKind> = [];
-
-            const actual: ReadonlyArray<Inspection.AutocompleteItem> = await assertGetKeywordAutocomplete(
-                text,
-                position,
-            );
-
-            TestUtils.assertContainsAutocompleteItemLabels(expected, actual);
-        });
-=======
         it(`if 1 then 1 else |`, () =>
             assertContainsAutocompleteItemLabels(`if 1 then 1 else |`, ExpressionKeywordKinds));
     });
@@ -691,69 +152,9 @@
         it(`foo(|`, () => assertContainsAutocompleteItemLabels(`foo(|`, ExpressionKeywordKinds));
 
         it(`foo(a|`, () => assertContainsAutocompleteItemLabels(`foo(a|`, []));
->>>>>>> 1137f96a
 
         it(`foo(a|,`, () => assertContainsAutocompleteItemLabels(`foo(a|,`, []));
 
-<<<<<<< HEAD
-            const actual: ReadonlyArray<Inspection.AutocompleteItem> = await assertGetKeywordAutocomplete(
-                text,
-                position,
-            );
-
-            TestUtils.assertContainsAutocompleteItemLabels(expected, actual);
-        });
-
-        it(`foo(a,|`, async () => {
-            const [text, position]: [string, Position] = TestUtils.assertGetTextWithPosition(`foo(a,|`);
-            const expected: ReadonlyArray<Keyword.KeywordKind> = Keyword.ExpressionKeywordKinds;
-
-            const actual: ReadonlyArray<Inspection.AutocompleteItem> = await assertGetKeywordAutocomplete(
-                text,
-                position,
-            );
-
-            TestUtils.assertContainsAutocompleteItemLabels(expected, actual);
-        });
-    });
-
-    describe(`${Ast.NodeKind.ListExpression}`, () => {
-        it(`{|`, async () => {
-            const [text, position]: [string, Position] = TestUtils.assertGetTextWithPosition(`{|`);
-            const expected: ReadonlyArray<Keyword.KeywordKind> = Keyword.ExpressionKeywordKinds;
-
-            const actual: ReadonlyArray<Inspection.AutocompleteItem> = await assertGetKeywordAutocomplete(
-                text,
-                position,
-            );
-
-            TestUtils.assertContainsAutocompleteItemLabels(expected, actual);
-        });
-
-        it(`{1|`, async () => {
-            const [text, position]: [string, Position] = TestUtils.assertGetTextWithPosition(`{1|`);
-            const expected: ReadonlyArray<Keyword.KeywordKind> = [];
-
-            const actual: ReadonlyArray<Inspection.AutocompleteItem> = await assertGetKeywordAutocomplete(
-                text,
-                position,
-            );
-
-            TestUtils.assertContainsAutocompleteItemLabels(expected, actual);
-        });
-
-        it(`{1|,`, async () => {
-            const [text, position]: [string, Position] = TestUtils.assertGetTextWithPosition(`{1|,`);
-            const expected: ReadonlyArray<Keyword.KeywordKind> = [];
-
-            const actual: ReadonlyArray<Inspection.AutocompleteItem> = await assertGetKeywordAutocomplete(
-                text,
-                position,
-            );
-
-            TestUtils.assertContainsAutocompleteItemLabels(expected, actual);
-        });
-=======
         it(`foo(a,|`, () => assertContainsAutocompleteItemLabels(`foo(a,|`, ExpressionKeywordKinds));
     });
 
@@ -761,203 +162,26 @@
         it(`{|`, () => assertContainsAutocompleteItemLabels(`{|`, ExpressionKeywordKinds));
 
         it(`{1|`, () => assertContainsAutocompleteItemLabels(`{1|`, []));
->>>>>>> 1137f96a
 
         it(`{1|,`, () => assertContainsAutocompleteItemLabels(`{1|,`, []));
 
         it(`{1,|`, () => assertContainsAutocompleteItemLabels(`{1,|`, ExpressionKeywordKinds));
 
-<<<<<<< HEAD
-            TestUtils.assertContainsAutocompleteItemLabels(expected, actual);
-        });
-=======
         it(`{1,|2`, () => assertContainsAutocompleteItemLabels(`{1,|2`, ExpressionKeywordKinds));
->>>>>>> 1137f96a
 
         it(`{1,|2,`, () => assertContainsAutocompleteItemLabels(`{1,|2,`, ExpressionKeywordKinds));
 
-<<<<<<< HEAD
-            const actual: ReadonlyArray<Inspection.AutocompleteItem> = await assertGetKeywordAutocomplete(
-                text,
-                position,
-            );
-
-            TestUtils.assertContainsAutocompleteItemLabels(expected, actual);
-        });
-
-        it(`{1,|2,`, async () => {
-            const [text, position]: [string, Position] = TestUtils.assertGetTextWithPosition(`{1,|2,`);
-            const expected: ReadonlyArray<Keyword.KeywordKind> = Keyword.ExpressionKeywordKinds;
-
-            const actual: ReadonlyArray<Inspection.AutocompleteItem> = await assertGetKeywordAutocomplete(
-                text,
-                position,
-            );
-
-            TestUtils.assertContainsAutocompleteItemLabels(expected, actual);
-        });
-
-        it(`{1..|`, async () => {
-            const [text, position]: [string, Position] = TestUtils.assertGetTextWithPosition(`{1..|`);
-            const expected: ReadonlyArray<Keyword.KeywordKind> = Keyword.ExpressionKeywordKinds;
-
-            const actual: ReadonlyArray<Inspection.AutocompleteItem> = await assertGetKeywordAutocomplete(
-                text,
-                position,
-            );
-
-            TestUtils.assertContainsAutocompleteItemLabels(expected, actual);
-        });
-    });
-
-    describe(`${Ast.NodeKind.OtherwiseExpression}`, () => {
-        it(`try true otherwise| false`, async () => {
-            const [text, position]: [string, Position] =
-                TestUtils.assertGetTextWithPosition(`try true otherwise| false`);
-
-            const expected: ReadonlyArray<Keyword.KeywordKind> = [];
-
-            const actual: ReadonlyArray<Inspection.AutocompleteItem> = await assertGetKeywordAutocomplete(
-                text,
-                position,
-            );
-
-            TestUtils.assertContainsAutocompleteItemLabels(expected, actual);
-        });
-=======
         it(`{1..|`, () => assertContainsAutocompleteItemLabels(`{1..|`, ExpressionKeywordKinds));
     });
 
     describe(`${Ast.NodeKind.OtherwiseExpression}`, () => {
         it(`try true otherwise| false`, () => assertContainsAutocompleteItemLabels(`try true otherwise| false`, []));
->>>>>>> 1137f96a
 
         it(`try true otherwise |false`, () =>
             assertContainsAutocompleteItemLabels(`try true otherwise |false`, ExpressionKeywordKinds));
 
         it(`try true oth|`, () => assertContainsAutocompleteItemLabels(`try true oth|`, [KeywordKind.Otherwise]));
 
-<<<<<<< HEAD
-            const actual: ReadonlyArray<Inspection.AutocompleteItem> = await assertGetKeywordAutocomplete(
-                text,
-                position,
-            );
-
-            TestUtils.assertContainsAutocompleteItemLabels(expected, actual);
-        });
-
-        it(`try true oth|`, async () => {
-            const [text, position]: [string, Position] = TestUtils.assertGetTextWithPosition(`try true oth|`);
-            const expected: ReadonlyArray<Keyword.KeywordKind> = [Keyword.KeywordKind.Otherwise];
-
-            const actual: ReadonlyArray<Inspection.AutocompleteItem> = await assertGetKeywordAutocomplete(
-                text,
-                position,
-            );
-
-            TestUtils.assertContainsAutocompleteItemLabels(expected, actual);
-        });
-
-        it(`try true otherwise |`, async () => {
-            const [text, position]: [string, Position] = TestUtils.assertGetTextWithPosition(`try true otherwise |`);
-            const expected: ReadonlyArray<Keyword.KeywordKind> = Keyword.ExpressionKeywordKinds;
-
-            const actual: ReadonlyArray<Inspection.AutocompleteItem> = await assertGetKeywordAutocomplete(
-                text,
-                position,
-            );
-
-            TestUtils.assertContainsAutocompleteItemLabels(expected, actual);
-        });
-    });
-
-    describe(`${Ast.NodeKind.ParenthesizedExpression}`, () => {
-        it(`+(|`, async () => {
-            const [text, position]: [string, Position] = TestUtils.assertGetTextWithPosition(`+(|`);
-            const expected: ReadonlyArray<Keyword.KeywordKind> = Keyword.ExpressionKeywordKinds;
-
-            const actual: ReadonlyArray<Inspection.AutocompleteItem> = await assertGetKeywordAutocomplete(
-                text,
-                position,
-            );
-
-            TestUtils.assertContainsAutocompleteItemLabels(expected, actual);
-        });
-    });
-
-    describe(`${Ast.NodeKind.RecordExpression}`, () => {
-        it(`+[|`, async () => {
-            const [text, position]: [string, Position] = TestUtils.assertGetTextWithPosition(`+[|`);
-            const expected: ReadonlyArray<Keyword.KeywordKind> = [];
-
-            const actual: ReadonlyArray<Inspection.AutocompleteItem> = await assertGetKeywordAutocomplete(
-                text,
-                position,
-            );
-
-            TestUtils.assertContainsAutocompleteItemLabels(expected, actual);
-        });
-
-        it(`+[a=|`, async () => {
-            const [text, position]: [string, Position] = TestUtils.assertGetTextWithPosition(`+[a=|`);
-            const expected: ReadonlyArray<Keyword.KeywordKind> = Keyword.ExpressionKeywordKinds;
-
-            const actual: ReadonlyArray<Inspection.AutocompleteItem> = await assertGetKeywordAutocomplete(
-                text,
-                position,
-            );
-
-            TestUtils.assertContainsAutocompleteItemLabels(expected, actual);
-        });
-
-        it(`+[a=1|`, async () => {
-            const [text, position]: [string, Position] = TestUtils.assertGetTextWithPosition(`+[a=1|`);
-            const expected: ReadonlyArray<Keyword.KeywordKind> = [];
-
-            const actual: ReadonlyArray<Inspection.AutocompleteItem> = await assertGetKeywordAutocomplete(
-                text,
-                position,
-            );
-
-            TestUtils.assertContainsAutocompleteItemLabels(expected, actual);
-        });
-
-        it(`+[a|=1`, async () => {
-            const [text, position]: [string, Position] = TestUtils.assertGetTextWithPosition(`+[a|=1`);
-            const expected: ReadonlyArray<Keyword.KeywordKind> = [];
-
-            const actual: ReadonlyArray<Inspection.AutocompleteItem> = await assertGetKeywordAutocomplete(
-                text,
-                position,
-            );
-
-            TestUtils.assertContainsAutocompleteItemLabels(expected, actual);
-        });
-
-        it(`+[a=1|]`, async () => {
-            const [text, position]: [string, Position] = TestUtils.assertGetTextWithPosition(`+[a=1|]`);
-            const expected: ReadonlyArray<Keyword.KeywordKind> = [];
-
-            const actual: ReadonlyArray<Inspection.AutocompleteItem> = await assertGetKeywordAutocomplete(
-                text,
-                position,
-            );
-
-            TestUtils.assertContainsAutocompleteItemLabels(expected, actual);
-        });
-
-        it(`+[a=|1]`, async () => {
-            const [text, position]: [string, Position] = TestUtils.assertGetTextWithPosition(`+[a=| 1]`);
-            const expected: ReadonlyArray<Keyword.KeywordKind> = Keyword.ExpressionKeywordKinds;
-
-            const actual: ReadonlyArray<Inspection.AutocompleteItem> = await assertGetKeywordAutocomplete(
-                text,
-                position,
-            );
-
-            TestUtils.assertContainsAutocompleteItemLabels(expected, actual);
-        });
-=======
         it(`try true otherwise |`, () =>
             assertContainsAutocompleteItemLabels(`try true otherwise |`, ExpressionKeywordKinds));
     });
@@ -970,138 +194,27 @@
         it(`+[|`, () => assertContainsAutocompleteItemLabels(`+[|`, []));
 
         it(`+[a=|`, () => assertContainsAutocompleteItemLabels(`+[a=|`, ExpressionKeywordKinds));
->>>>>>> 1137f96a
 
         it(`+[a=1|`, () => assertContainsAutocompleteItemLabels(`+[a=1|`, []));
 
         it(`+[a|=1`, () => assertContainsAutocompleteItemLabels(`+[a|=1`, []));
 
-<<<<<<< HEAD
-            TestUtils.assertContainsAutocompleteItemLabels(expected, actual);
-        });
-=======
         it(`+[a=1|]`, () => assertContainsAutocompleteItemLabels(`+[a=1|]`, []));
->>>>>>> 1137f96a
 
         it(`+[a=|1]`, () => assertContainsAutocompleteItemLabels(`+[a=|1]`, ExpressionKeywordKinds));
 
         it(`+[a=1|,`, () => assertContainsAutocompleteItemLabels(`+[a=1|,`, []));
 
-<<<<<<< HEAD
-            TestUtils.assertContainsAutocompleteItemLabels(expected, actual);
-        });
-=======
         it(`+[a=1,|`, () => assertContainsAutocompleteItemLabels(`+[a=1,|`, []));
->>>>>>> 1137f96a
 
         it(`+[a=1|,b`, () => assertContainsAutocompleteItemLabels(`+[a=1|,b`, []));
 
         it(`+[a=1|,b=`, () => assertContainsAutocompleteItemLabels(`+[a=1|,b=`, []));
 
-<<<<<<< HEAD
-            TestUtils.assertContainsAutocompleteItemLabels(expected, actual);
-        });
-=======
         it(`+[a=|1,b=`, () => assertContainsAutocompleteItemLabels(`+[a=|1,b=`, ExpressionKeywordKinds));
->>>>>>> 1137f96a
 
         it(`+[a=1,b=2|`, () => assertContainsAutocompleteItemLabels(`+[a=1,b=2|`, []));
 
-<<<<<<< HEAD
-            const actual: ReadonlyArray<Inspection.AutocompleteItem> = await assertGetKeywordAutocomplete(
-                text,
-                position,
-            );
-
-            TestUtils.assertContainsAutocompleteItemLabels(expected, actual);
-        });
-
-        it(`+[a=|1,b=`, async () => {
-            const [text, position]: [string, Position] = TestUtils.assertGetTextWithPosition(`+[a=|1,b=`);
-            const expected: ReadonlyArray<Keyword.KeywordKind> = Keyword.ExpressionKeywordKinds;
-
-            const actual: ReadonlyArray<Inspection.AutocompleteItem> = await assertGetKeywordAutocomplete(
-                text,
-                position,
-            );
-
-            TestUtils.assertContainsAutocompleteItemLabels(expected, actual);
-        });
-
-        it(`+[a=1,b=2|`, async () => {
-            const [text, position]: [string, Position] = TestUtils.assertGetTextWithPosition(`+[a=1,b=2|`);
-            const expected: ReadonlyArray<Keyword.KeywordKind> = [];
-
-            const actual: ReadonlyArray<Inspection.AutocompleteItem> = await assertGetKeywordAutocomplete(
-                text,
-                position,
-            );
-
-            TestUtils.assertContainsAutocompleteItemLabels(expected, actual);
-        });
-
-        it(`+[a=1,b=2 |`, async () => {
-            const [text, position]: [string, Position] = TestUtils.assertGetTextWithPosition(`+[a=1,b=2 |`);
-            const expected: ReadonlyArray<Keyword.KeywordKind> = [];
-
-            const actual: ReadonlyArray<Inspection.AutocompleteItem> = await assertGetKeywordAutocomplete(
-                text,
-                position,
-            );
-
-            TestUtils.assertContainsAutocompleteItemLabels(expected, actual);
-        });
-    });
-
-    describe(`AutocompleteExpression`, () => {
-        it(`error |`, async () => {
-            const [text, position]: [string, Position] = TestUtils.assertGetTextWithPosition(`error |`);
-            const expected: ReadonlyArray<Keyword.KeywordKind> = Keyword.ExpressionKeywordKinds;
-
-            const actual: ReadonlyArray<Inspection.AutocompleteItem> = await assertGetKeywordAutocomplete(
-                text,
-                position,
-            );
-
-            TestUtils.assertContainsAutocompleteItemLabels(expected, actual);
-        });
-
-        it(`let x = |`, async () => {
-            const [text, position]: [string, Position] = TestUtils.assertGetTextWithPosition(`let x = |`);
-            const expected: ReadonlyArray<Keyword.KeywordKind> = Keyword.ExpressionKeywordKinds;
-
-            const actual: ReadonlyArray<Inspection.AutocompleteItem> = await assertGetKeywordAutocomplete(
-                text,
-                position,
-            );
-
-            TestUtils.assertContainsAutocompleteItemLabels(expected, actual);
-        });
-
-        it(`() => |`, async () => {
-            const [text, position]: [string, Position] = TestUtils.assertGetTextWithPosition(`() => |`);
-            const expected: ReadonlyArray<Keyword.KeywordKind> = Keyword.ExpressionKeywordKinds;
-
-            const actual: ReadonlyArray<Inspection.AutocompleteItem> = await assertGetKeywordAutocomplete(
-                text,
-                position,
-            );
-
-            TestUtils.assertContainsAutocompleteItemLabels(expected, actual);
-        });
-
-        it(`if |`, async () => {
-            const [text, position]: [string, Position] = TestUtils.assertGetTextWithPosition(`if |`);
-            const expected: ReadonlyArray<Keyword.KeywordKind> = Keyword.ExpressionKeywordKinds;
-
-            const actual: ReadonlyArray<Inspection.AutocompleteItem> = await assertGetKeywordAutocomplete(
-                text,
-                position,
-            );
-
-            TestUtils.assertContainsAutocompleteItemLabels(expected, actual);
-        });
-=======
         it(`+[a=1,b=2 |`, () => assertContainsAutocompleteItemLabels(`+[a=1,b=2 |`, []));
     });
 
@@ -1109,18 +222,12 @@
         it(`error |`, () => assertContainsAutocompleteItemLabels(`error |`, ExpressionKeywordKinds));
 
         it(`let x = |`, () => assertContainsAutocompleteItemLabels(`let x = |`, ExpressionKeywordKinds));
->>>>>>> 1137f96a
 
         it(`() => |`, () => assertContainsAutocompleteItemLabels(`() => |`, ExpressionKeywordKinds));
 
         it(`if |`, () => assertContainsAutocompleteItemLabels(`if |`, ExpressionKeywordKinds));
 
-<<<<<<< HEAD
-            TestUtils.assertContainsAutocompleteItemLabels(expected, actual);
-        });
-=======
         it(`if true then |`, () => assertContainsAutocompleteItemLabels(`if true then |`, ExpressionKeywordKinds));
->>>>>>> 1137f96a
 
         it(`if true then true else |`, () =>
             assertContainsAutocompleteItemLabels(`if true then true else |`, ExpressionKeywordKinds));
@@ -1129,66 +236,18 @@
 
         it(`let x = 1 in |`, () => assertContainsAutocompleteItemLabels(`let x = 1 in |`, ExpressionKeywordKinds));
 
-<<<<<<< HEAD
-            TestUtils.assertContainsAutocompleteItemLabels(expected, actual);
-        });
-=======
         it(`+{|`, () => assertContainsAutocompleteItemLabels(`+{|`, ExpressionKeywordKinds));
->>>>>>> 1137f96a
 
         it(`try true otherwise |`, () =>
             assertContainsAutocompleteItemLabels(`try true otherwise |`, ExpressionKeywordKinds));
 
-<<<<<<< HEAD
-            const actual: ReadonlyArray<Inspection.AutocompleteItem> = await assertGetKeywordAutocomplete(
-                text,
-                position,
-            );
-
-            TestUtils.assertContainsAutocompleteItemLabels(expected, actual);
-        });
-
-        it(`let x = 1 in |`, async () => {
-            const [text, position]: [string, Position] = TestUtils.assertGetTextWithPosition(`let x = 1 in |`);
-            const expected: ReadonlyArray<Keyword.KeywordKind> = Keyword.ExpressionKeywordKinds;
-
-            const actual: ReadonlyArray<Inspection.AutocompleteItem> = await assertGetKeywordAutocomplete(
-                text,
-                position,
-            );
-
-            TestUtils.assertContainsAutocompleteItemLabels(expected, actual);
-        });
-
-        it(`+{|`, async () => {
-            const [text, position]: [string, Position] = TestUtils.assertGetTextWithPosition(`+{|`);
-            const expected: ReadonlyArray<Keyword.KeywordKind> = Keyword.ExpressionKeywordKinds;
-
-            const actual: ReadonlyArray<Inspection.AutocompleteItem> = await assertGetKeywordAutocomplete(
-                text,
-                position,
-            );
-
-            TestUtils.assertContainsAutocompleteItemLabels(expected, actual);
-        });
-
-        it(`try true otherwise |`, async () => {
-            const [text, position]: [string, Position] = TestUtils.assertGetTextWithPosition(`try true otherwise |`);
-            const expected: ReadonlyArray<Keyword.KeywordKind> = Keyword.ExpressionKeywordKinds;
-=======
         it(`+(|`, () => assertContainsAutocompleteItemLabels(`+(|`, ExpressionKeywordKinds));
     });
->>>>>>> 1137f96a
 
     describe(`${Ast.NodeKind.SectionMember}`, () => {
         it(`section; [] |`, () => assertContainsAutocompleteItemLabels(`section; [] |`, [KeywordKind.Shared]));
 
-<<<<<<< HEAD
-            TestUtils.assertContainsAutocompleteItemLabels(expected, actual);
-        });
-=======
         it(`section; [] x |`, () => assertContainsAutocompleteItemLabels(`section; [] x |`, []));
->>>>>>> 1137f96a
 
         it(`section; x = |`, () => assertContainsAutocompleteItemLabels(`section; x = |`, ExpressionKeywordKinds));
 
@@ -1201,278 +260,6 @@
                 KeywordKind.Or,
             ]));
 
-<<<<<<< HEAD
-            TestUtils.assertContainsAutocompleteItemLabels(expected, actual);
-        });
-    });
-
-    describe(`${Ast.NodeKind.SectionMember}`, () => {
-        it(`section; [] |`, async () => {
-            const [text, position]: [string, Position] = TestUtils.assertGetTextWithPosition(`section; [] |`);
-            const expected: ReadonlyArray<Keyword.KeywordKind> = [Keyword.KeywordKind.Shared];
-
-            const actual: ReadonlyArray<Inspection.AutocompleteItem> = await assertGetKeywordAutocomplete(
-                text,
-                position,
-            );
-
-            TestUtils.assertContainsAutocompleteItemLabels(expected, actual);
-        });
-
-        it(`section; [] x |`, async () => {
-            const [text, position]: [string, Position] = TestUtils.assertGetTextWithPosition(`section; [] x |`);
-            const expected: ReadonlyArray<Keyword.KeywordKind> = [];
-
-            const actual: ReadonlyArray<Inspection.AutocompleteItem> = await assertGetKeywordAutocomplete(
-                text,
-                position,
-            );
-
-            TestUtils.assertContainsAutocompleteItemLabels(expected, actual);
-        });
-
-        it(`section; x = |`, async () => {
-            const [text, position]: [string, Position] = TestUtils.assertGetTextWithPosition(`section; x = |`);
-            const expected: ReadonlyArray<Keyword.KeywordKind> = Keyword.ExpressionKeywordKinds;
-
-            const actual: ReadonlyArray<Inspection.AutocompleteItem> = await assertGetKeywordAutocomplete(
-                text,
-                position,
-            );
-
-            TestUtils.assertContainsAutocompleteItemLabels(expected, actual);
-        });
-
-        it(`section; x = 1 |`, async () => {
-            const [text, position]: [string, Position] = TestUtils.assertGetTextWithPosition(`section; x = 1 |`);
-
-            const expected: ReadonlyArray<Keyword.KeywordKind> = [
-                Keyword.KeywordKind.And,
-                Keyword.KeywordKind.As,
-                Keyword.KeywordKind.Is,
-                Keyword.KeywordKind.Meta,
-                Keyword.KeywordKind.Or,
-            ];
-
-            const actual: ReadonlyArray<Inspection.AutocompleteItem> = await assertGetKeywordAutocomplete(
-                text,
-                position,
-            );
-
-            TestUtils.assertContainsAutocompleteItemLabels(expected, actual);
-        });
-
-        it(`section; x = 1 i|`, async () => {
-            const [text, position]: [string, Position] = TestUtils.assertGetTextWithPosition(`section; x = 1 i|`);
-            const expected: ReadonlyArray<Keyword.KeywordKind> = [Keyword.KeywordKind.Is];
-
-            const actual: ReadonlyArray<Inspection.AutocompleteItem> = await assertGetKeywordAutocomplete(
-                text,
-                position,
-            );
-
-            TestUtils.assertContainsAutocompleteItemLabels(expected, actual);
-        });
-
-        it(`section foo; a = () => true; b = "string"; c = 1; d = |;`, async () => {
-            const [text, position]: [string, Position] = TestUtils.assertGetTextWithPosition(
-                `section foo; a = () => true; b = "string"; c = 1; d = |;`,
-            );
-
-            const expected: ReadonlyArray<Keyword.KeywordKind> = Keyword.ExpressionKeywordKinds;
-
-            const actual: ReadonlyArray<Inspection.AutocompleteItem> = await assertGetKeywordAutocomplete(
-                text,
-                position,
-            );
-
-            TestUtils.assertContainsAutocompleteItemLabels(expected, actual);
-        });
-    });
-
-    describe(`${Ast.NodeKind.LetExpression}`, () => {
-        it(`let a = |`, async () => {
-            const [text, position]: [string, Position] = TestUtils.assertGetTextWithPosition(`let a = |`);
-            const expected: ReadonlyArray<Keyword.KeywordKind> = Keyword.ExpressionKeywordKinds;
-
-            const actual: ReadonlyArray<Inspection.AutocompleteItem> = await assertGetKeywordAutocomplete(
-                text,
-                position,
-            );
-
-            TestUtils.assertContainsAutocompleteItemLabels(expected, actual);
-        });
-
-        it(`let a = 1|`, async () => {
-            const [text, position]: [string, Position] = TestUtils.assertGetTextWithPosition(`let a = 1|`);
-            const expected: ReadonlyArray<Keyword.KeywordKind> = [];
-
-            const actual: ReadonlyArray<Inspection.AutocompleteItem> = await assertGetKeywordAutocomplete(
-                text,
-                position,
-            );
-
-            TestUtils.assertContainsAutocompleteItemLabels(expected, actual);
-        });
-
-        it(`let a = 1 |`, async () => {
-            const [text, position]: [string, Position] = TestUtils.assertGetTextWithPosition(`let a = 1 |`);
-
-            const expected: ReadonlyArray<Keyword.KeywordKind> = [
-                Keyword.KeywordKind.And,
-                Keyword.KeywordKind.As,
-                Keyword.KeywordKind.Is,
-                Keyword.KeywordKind.Meta,
-                Keyword.KeywordKind.Or,
-                Keyword.KeywordKind.In,
-            ];
-
-            const actual: ReadonlyArray<Inspection.AutocompleteItem> = await assertGetKeywordAutocomplete(
-                text,
-                position,
-            );
-
-            TestUtils.assertContainsAutocompleteItemLabels(expected, actual);
-        });
-
-        it(`let a = 1 | foobar`, async () => {
-            const [text, position]: [string, Position] = TestUtils.assertGetTextWithPosition(`let a = 1 | foobar`);
-
-            const expected: ReadonlyArray<Keyword.KeywordKind> = [
-                Keyword.KeywordKind.And,
-                Keyword.KeywordKind.As,
-                Keyword.KeywordKind.Is,
-                Keyword.KeywordKind.Meta,
-                Keyword.KeywordKind.Or,
-                Keyword.KeywordKind.In,
-            ];
-
-            const actual: ReadonlyArray<Inspection.AutocompleteItem> = await assertGetKeywordAutocomplete(
-                text,
-                position,
-            );
-
-            TestUtils.assertContainsAutocompleteItemLabels(expected, actual);
-        });
-
-        it(`let a = 1 i|`, async () => {
-            const [text, position]: [string, Position] = TestUtils.assertGetTextWithPosition(`let a = 1 i|`);
-            const expected: ReadonlyArray<Keyword.KeywordKind> = [Keyword.KeywordKind.Is, Keyword.KeywordKind.In];
-
-            const actual: ReadonlyArray<Inspection.AutocompleteItem> = await assertGetKeywordAutocomplete(
-                text,
-                position,
-            );
-
-            TestUtils.assertContainsAutocompleteItemLabels(expected, actual);
-        });
-
-        it(`let a = 1 o|`, async () => {
-            const [text, position]: [string, Position] = TestUtils.assertGetTextWithPosition(`let a = 1 o|`);
-            const expected: ReadonlyArray<Keyword.KeywordKind> = [Keyword.KeywordKind.Or];
-
-            const actual: ReadonlyArray<Inspection.AutocompleteItem> = await assertGetKeywordAutocomplete(
-                text,
-                position,
-            );
-
-            TestUtils.assertContainsAutocompleteItemLabels(expected, actual);
-        });
-
-        it(`let a = 1 m|`, async () => {
-            const [text, position]: [string, Position] = TestUtils.assertGetTextWithPosition(`let a = 1 m|`);
-            const expected: ReadonlyArray<Keyword.KeywordKind> = [Keyword.KeywordKind.Meta];
-
-            const actual: ReadonlyArray<Inspection.AutocompleteItem> = await assertGetKeywordAutocomplete(
-                text,
-                position,
-            );
-
-            TestUtils.assertContainsAutocompleteItemLabels(expected, actual);
-        });
-
-        it(`let a = 1, |`, async () => {
-            const [text, position]: [string, Position] = TestUtils.assertGetTextWithPosition(`let a = 1, |`);
-            const expected: ReadonlyArray<Keyword.KeywordKind> = [];
-
-            const actual: ReadonlyArray<Inspection.AutocompleteItem> = await assertGetKeywordAutocomplete(
-                text,
-                position,
-            );
-
-            TestUtils.assertContainsAutocompleteItemLabels(expected, actual);
-        });
-
-        it(`let a = let b = |`, async () => {
-            const [text, position]: [string, Position] = TestUtils.assertGetTextWithPosition(`let a = let b = |`);
-            const expected: ReadonlyArray<Keyword.KeywordKind> = Keyword.ExpressionKeywordKinds;
-
-            const actual: ReadonlyArray<Inspection.AutocompleteItem> = await assertGetKeywordAutocomplete(
-                text,
-                position,
-            );
-
-            TestUtils.assertContainsAutocompleteItemLabels(expected, actual);
-        });
-
-        it(`let a = let b = 1 |`, async () => {
-            const [text, position]: [string, Position] = TestUtils.assertGetTextWithPosition(`let a = let b = 1 |`);
-
-            const expected: ReadonlyArray<Keyword.KeywordKind> = [
-                Keyword.KeywordKind.And,
-                Keyword.KeywordKind.As,
-                Keyword.KeywordKind.Is,
-                Keyword.KeywordKind.Meta,
-                Keyword.KeywordKind.Or,
-                Keyword.KeywordKind.In,
-            ];
-
-            const actual: ReadonlyArray<Inspection.AutocompleteItem> = await assertGetKeywordAutocomplete(
-                text,
-                position,
-            );
-
-            TestUtils.assertContainsAutocompleteItemLabels(expected, actual);
-        });
-
-        it(`let a = let b = 1, |`, async () => {
-            const [text, position]: [string, Position] = TestUtils.assertGetTextWithPosition(`let a = let b = 1, |`);
-            const expected: ReadonlyArray<Keyword.KeywordKind> = [];
-
-            const actual: ReadonlyArray<Inspection.AutocompleteItem> = await assertGetKeywordAutocomplete(
-                text,
-                position,
-            );
-
-            TestUtils.assertContainsAutocompleteItemLabels(expected, actual);
-        });
-
-        it(`let x = e|`, async () => {
-            const [text, position]: [string, Position] = TestUtils.assertGetTextWithPosition(`let x = e|`);
-            const expected: ReadonlyArray<Keyword.KeywordKind> = [Keyword.KeywordKind.Each, Keyword.KeywordKind.Error];
-
-            const actual: ReadonlyArray<Inspection.AutocompleteItem> = await assertGetKeywordAutocomplete(
-                text,
-                position,
-            );
-
-            TestUtils.assertContainsAutocompleteItemLabels(expected, actual);
-        });
-
-        it(`let x = error let x = e|`, async () => {
-            const [text, position]: [string, Position] =
-                TestUtils.assertGetTextWithPosition(`let x = error let x = e|`);
-
-            const expected: ReadonlyArray<Keyword.KeywordKind> = [Keyword.KeywordKind.Each, Keyword.KeywordKind.Error];
-
-            const actual: ReadonlyArray<Inspection.AutocompleteItem> = await assertGetKeywordAutocomplete(
-                text,
-                position,
-            );
-
-            TestUtils.assertContainsAutocompleteItemLabels(expected, actual);
-        });
-=======
         it(`section; x = 1 i|`, () => assertContainsAutocompleteItemLabels(`section; x = 1 i|`, [KeywordKind.Is]));
 
         it(`section foo; a = () => true; b = "string"; c = 1; d = |;`, () =>
@@ -1536,6 +323,5 @@
 
         it(`let x = error let x = e|`, () =>
             assertContainsAutocompleteItemLabels(`let x = error let x = e|`, [KeywordKind.Each, KeywordKind.Error]));
->>>>>>> 1137f96a
     });
 });