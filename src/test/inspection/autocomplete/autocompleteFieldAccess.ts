// Copyright (c) Microsoft Corporation.
// Licensed under the MIT license.

import "mocha";
import { Assert } from "@microsoft/powerquery-parser";
import type { Position } from "vscode-languageserver-types";

import { TestConstants, TestUtils } from "../..";
import { Inspection } from "../../../powerquery-language-services";

async function assertFieldAccessAutocomplete(textWithPosition: string, expected: ReadonlyArray<string>): Promise<void> {
    const [text, position]: [string, Position] = TestUtils.assertGetTextWithPosition(textWithPosition);

    const actual: Inspection.Autocomplete = await TestUtils.assertGetAutocomplete(
        TestConstants.DefaultInspectionSettings,
        text,
        position,
    );

    Assert.isOk(actual.triedFieldAccess);

    TestUtils.assertContainsAutocompleteItemLabels(expected, actual.triedFieldAccess.value?.autocompleteItems ?? []);
}

describe(`Inspection - Autocomplete - FieldSelection`, () => {
    describe(`Selection`, () => {
        describe(`ParseOk`, () => {
<<<<<<< HEAD
            it(`[cat = 1, car = 2][x|]`, async () => {
                const [text, position]: [string, Position] =
                    TestUtils.assertGetTextWithPosition(`[cat = 1, car = 2][x|]`);

                const expected: ReadonlyArray<string> = [];

                const actual: ReadonlyArray<Inspection.AutocompleteItem> = await assertGetFieldAccessAutocomplete(
                    TestConstants.DefaultInspectionSettings,
                    text,
                    position,
                );

                TestUtils.assertContainsAutocompleteItemLabels(expected, actual);
            });

            it(`[cat = 1, car = 2][c|]`, async () => {
                const [text, position]: [string, Position] =
                    TestUtils.assertGetTextWithPosition(`[cat = 1, car = 2][c|]`);

                const expected: ReadonlyArray<string> = ["cat", "car"];

                const actual: ReadonlyArray<Inspection.AutocompleteItem> = await assertGetFieldAccessAutocomplete(
                    TestConstants.DefaultInspectionSettings,
                    text,
                    position,
                );

                TestUtils.assertContainsAutocompleteItemLabels(expected, actual);
            });
=======
            it(`[cat = 1, car = 2][x|]`, () => assertFieldAccessAutocomplete(`[cat = 1, car = 2][x|]`, []));

            it(`[cat = 1, car = 2][c|]`, () => assertFieldAccessAutocomplete(`[cat = 1, car = 2][c|]`, ["cat", "car"]));
>>>>>>> 1137f96a

            it(`[cat = 1, car = 2][| c]`, () => assertFieldAccessAutocomplete(`[cat = 1, car = 2][| c]`, []));

            it(`[cat = 1, car = 2][c |]`, () => assertFieldAccessAutocomplete(`[cat = 1, car = 2][c |]`, []));

<<<<<<< HEAD
                const actual: ReadonlyArray<Inspection.AutocompleteItem> = await assertGetFieldAccessAutocomplete(
                    TestConstants.DefaultInspectionSettings,
                    text,
                    position,
                );

                TestUtils.assertContainsAutocompleteItemLabels(expected, actual);
            });

            it(`[cat = 1, car = 2][c |]`, async () => {
                const [text, position]: [string, Position] =
                    TestUtils.assertGetTextWithPosition(`[cat = 1, car = 2][c |]`);

                const expected: ReadonlyArray<string> = [];

                const actual: ReadonlyArray<Inspection.AutocompleteItem> = await assertGetFieldAccessAutocomplete(
                    TestConstants.DefaultInspectionSettings,
                    text,
                    position,
                );

                TestUtils.assertContainsAutocompleteItemLabels(expected, actual);
            });

            it(`section x; value = [foo = 1, bar = 2, foobar = 3]; valueAccess = value[f|];`, async () => {
                const [text, position]: [string, Position] = TestUtils.assertGetTextWithPosition(
                    `section x; value = [foo = 1, bar = 2, foobar = 3]; valueAccess = value[f|];`,
                );

                const expected: ReadonlyArray<string> = ["foo", "foobar"];

                const actual: ReadonlyArray<Inspection.AutocompleteItem> = await assertGetFieldAccessAutocomplete(
                    TestConstants.DefaultInspectionSettings,
                    text,
                    position,
                );

                TestUtils.assertContainsAutocompleteItemLabels(expected, actual);
            });
        });

        describe(`ParseErr`, () => {
            it(`[cat = 1, car = 2][|]`, async () => {
                const [text, position]: [string, Position] =
                    TestUtils.assertGetTextWithPosition(`[cat = 1, car = 2][|]`);

                const expected: ReadonlyArray<string> = ["cat", "car"];

                const actual: ReadonlyArray<Inspection.AutocompleteItem> = await assertGetFieldAccessAutocomplete(
                    TestConstants.DefaultInspectionSettings,
                    text,
                    position,
                );

                TestUtils.assertContainsAutocompleteItemLabels(expected, actual);
            });

            it(`[cat = 1, car = 2]|[`, async () => {
                const [text, position]: [string, Position] =
                    TestUtils.assertGetTextWithPosition(`[cat = 1, car = 2]|[`);

                const expected: ReadonlyArray<string> = [];

                const actual: ReadonlyArray<Inspection.AutocompleteItem> = await assertGetFieldAccessAutocomplete(
                    TestConstants.DefaultInspectionSettings,
                    text,
                    position,
                );

                TestUtils.assertContainsAutocompleteItemLabels(expected, actual);
            });

            it(`[cat = 1, car = 2][|`, async () => {
                const [text, position]: [string, Position] =
                    TestUtils.assertGetTextWithPosition(`[cat = 1, car = 2][|`);

                const expected: ReadonlyArray<string> = ["cat", "car"];

                const actual: ReadonlyArray<Inspection.AutocompleteItem> = await assertGetFieldAccessAutocomplete(
                    TestConstants.DefaultInspectionSettings,
                    text,
                    position,
                );

                TestUtils.assertContainsAutocompleteItemLabels(expected, actual);
            });

            it(`[cat = 1, car = 2][x|`, async () => {
                const [text, position]: [string, Position] =
                    TestUtils.assertGetTextWithPosition(`[cat = 1, car = 2][x|`);

                const expected: ReadonlyArray<string> = [];

                const actual: ReadonlyArray<Inspection.AutocompleteItem> = await assertGetFieldAccessAutocomplete(
                    TestConstants.DefaultInspectionSettings,
                    text,
                    position,
                );

                TestUtils.assertContainsAutocompleteItemLabels(expected, actual);
            });
=======
            it(`section x; value = [foo = 1, bar = 2, foobar = 3]; valueAccess = value[f|];`, () =>
                assertFieldAccessAutocomplete(
                    `section x; value = [foo = 1, bar = 2, foobar = 3]; valueAccess = value[f|];`,
                    ["foo", "foobar"],
                ));
        });

        describe(`ParseErr`, () => {
            it(`[cat = 1, car = 2][|]`, () => assertFieldAccessAutocomplete(`[cat = 1, car = 2][|]`, ["cat", "car"]));

            it(`[cat = 1, car = 2]|[`, () => assertFieldAccessAutocomplete(`[cat = 1, car = 2]|[`, []));
>>>>>>> 1137f96a

            it(`[cat = 1, car = 2][|`, () => assertFieldAccessAutocomplete(`[cat = 1, car = 2][|`, ["cat", "car"]));

            it(`[cat = 1, car = 2][x|`, () => assertFieldAccessAutocomplete(`[cat = 1, car = 2][x|`, []));

            it(`[cat = 1, car = 2][c|`, () => assertFieldAccessAutocomplete(`[cat = 1, car = 2][c|`, ["cat", "car"]));

<<<<<<< HEAD
                TestUtils.assertContainsAutocompleteItemLabels(expected, actual);
            });

            it(`[cat = 1, car = 2][c |`, async () => {
                const [text, position]: [string, Position] =
                    TestUtils.assertGetTextWithPosition(`[cat = 1, car = 2][c |`);

                const expected: ReadonlyArray<string> = [];

                const actual: ReadonlyArray<Inspection.AutocompleteItem> = await assertGetFieldAccessAutocomplete(
                    TestConstants.DefaultInspectionSettings,
                    text,
                    position,
                );

                TestUtils.assertContainsAutocompleteItemLabels(expected, actual);
            });

            it(`section x; value = [foo = 1, bar = 2, foobar = 3]; valueAccess = value[|`, async () => {
                const [text, position]: [string, Position] = TestUtils.assertGetTextWithPosition(
                    `section x; value = [foo = 1, bar = 2, foobar = 3]; valueAccess = value[|`,
                );

                const expected: ReadonlyArray<string> = ["foo", "bar", "foobar"];

                const actual: ReadonlyArray<Inspection.AutocompleteItem> = await assertGetFieldAccessAutocomplete(
                    TestConstants.DefaultInspectionSettings,
                    text,
                    position,
                );

                TestUtils.assertContainsAutocompleteItemLabels(expected, actual);
            });
=======
            it(`[cat = 1, car = 2][c |`, () => assertFieldAccessAutocomplete(`[cat = 1, car = 2][c |`, []));

            it(`section x; value = [foo = 1, bar = 2, foobar = 3]; valueAccess = value[|`, () =>
                assertFieldAccessAutocomplete(
                    `section x; value = [foo = 1, bar = 2, foobar = 3]; valueAccess = value[|`,
                    ["foo", "bar", "foobar"],
                ));
>>>>>>> 1137f96a
        });
    });

    describe("Projection", () => {
        describe("ParseOk", () => {
<<<<<<< HEAD
            it(`[cat = 1, car = 2][ [x|] ]`, async () => {
                const [text, position]: [string, Position] =
                    TestUtils.assertGetTextWithPosition(`[cat = 1, car = 2][ [x|] ]`);

                const expected: ReadonlyArray<string> = [];

                const actual: ReadonlyArray<Inspection.AutocompleteItem> = await assertGetFieldAccessAutocomplete(
                    TestConstants.DefaultInspectionSettings,
                    text,
                    position,
                );

                TestUtils.assertContainsAutocompleteItemLabels(expected, actual);
            });

            it(`[cat = 1, car = 2][ [c|] ]`, async () => {
                const [text, position]: [string, Position] =
                    TestUtils.assertGetTextWithPosition(`[cat = 1, car = 2][ [c|] ]`);

                const expected: ReadonlyArray<string> = ["cat", "car"];

                const actual: ReadonlyArray<Inspection.AutocompleteItem> = await assertGetFieldAccessAutocomplete(
                    TestConstants.DefaultInspectionSettings,
                    text,
                    position,
                );

                TestUtils.assertContainsAutocompleteItemLabels(expected, actual);
                TestUtils.assertContainsAutocompleteItemLabels(expected, actual);
            });

            it(`[cat = 1, car = 2][ [c |] ]`, async () => {
                const [text, position]: [string, Position] =
                    TestUtils.assertGetTextWithPosition(`[cat = 1, car = 2][ [c |] ]`);
=======
            it(`[cat = 1, car = 2][ [x|] ]`, () => assertFieldAccessAutocomplete(`[cat = 1, car = 2][ [x|] ]`, []));
>>>>>>> 1137f96a

            it(`[cat = 1, car = 2][ [c|] ]`, () =>
                assertFieldAccessAutocomplete(`[cat = 1, car = 2][ [c|] ]`, ["cat", "car"]));

            it(`[cat = 1, car = 2][ [c |] ]`, () => assertFieldAccessAutocomplete(`[cat = 1, car = 2][ [c |] ]`, []));

<<<<<<< HEAD
                TestUtils.assertContainsAutocompleteItemLabels(expected, actual);
            });
=======
            it(`[cat = 1, car = 2][ [x], [c|] ]`, () =>
                assertFieldAccessAutocomplete(`[cat = 1, car = 2][ [x], [c|] ]`, ["cat", "car"]));
>>>>>>> 1137f96a

            it(`[cat = 1, car = 2][ [cat], [c|] ]`, () =>
                assertFieldAccessAutocomplete(`[cat = 1, car = 2][ [cat], [c|] ]`, ["car"]));

<<<<<<< HEAD
                const expected: ReadonlyArray<string> = ["cat", "car"];

                const actual: ReadonlyArray<Inspection.AutocompleteItem> = await assertGetFieldAccessAutocomplete(
                    TestConstants.DefaultInspectionSettings,
                    text,
                    position,
                );

                TestUtils.assertContainsAutocompleteItemLabels(expected, actual);
            });

            it(`[cat = 1, car = 2][ [cat], [c|] ]`, async () => {
                const [text, position]: [string, Position] = TestUtils.assertGetTextWithPosition(
                    `[cat = 1, car = 2][ [cat], [c|] ]`,
                );

                const expected: ReadonlyArray<string> = ["car"];

                const actual: ReadonlyArray<Inspection.AutocompleteItem> = await assertGetFieldAccessAutocomplete(
                    TestConstants.DefaultInspectionSettings,
                    text,
                    position,
                );

                TestUtils.assertContainsAutocompleteItemLabels(expected, actual);
            });

            it(`[cat = 1, car = 2][ [cat], [car], [c|] ]`, async () => {
                const [text, position]: [string, Position] = TestUtils.assertGetTextWithPosition(
                    `[cat = 1, car = 2][ [cat], [car], [c|] ]`,
                );

                const expected: ReadonlyArray<string> = [];

                const actual: ReadonlyArray<Inspection.AutocompleteItem> = await assertGetFieldAccessAutocomplete(
                    TestConstants.DefaultInspectionSettings,
                    text,
                    position,
                );

                TestUtils.assertContainsAutocompleteItemLabels(expected, actual);
            });
        });

        describe(`ParseErr`, () => {
            it(`[cat = 1, car = 2][ [|`, async () => {
                const [text, position]: [string, Position] =
                    TestUtils.assertGetTextWithPosition(`[cat = 1, car = 2][ [|`);

                const expected: ReadonlyArray<string> = ["cat", "car"];

                const actual: ReadonlyArray<Inspection.AutocompleteItem> = await assertGetFieldAccessAutocomplete(
                    TestConstants.DefaultInspectionSettings,
                    text,
                    position,
                );

                TestUtils.assertContainsAutocompleteItemLabels(expected, actual);
            });

            it(`[cat = 1, car = 2][ [ |`, async () => {
                const [text, position]: [string, Position] =
                    TestUtils.assertGetTextWithPosition(`[cat = 1, car = 2][ [ |`);

                const expected: ReadonlyArray<string> = ["cat", "car"];
=======
            it(`[cat = 1, car = 2][ [cat], [car], [c|] ]`, () =>
                assertFieldAccessAutocomplete(`[cat = 1, car = 2][ [cat], [car], [c|] ]`, []));
        });

        describe(`ParseErr`, () => {
            it(`[cat = 1, car = 2][ [|`, () => assertFieldAccessAutocomplete(`[cat = 1, car = 2][ [|`, ["cat", "car"]));
>>>>>>> 1137f96a

            it(`[cat = 1, car = 2][ [ |`, () =>
                assertFieldAccessAutocomplete(`[cat = 1, car = 2][ [ |`, ["cat", "car"]));

<<<<<<< HEAD
                TestUtils.assertContainsAutocompleteItemLabels(expected, actual);
            });
=======
            it(`[cat = 1, car = 2][ [ c|`, () =>
                assertFieldAccessAutocomplete(`[cat = 1, car = 2][ [ c|`, ["cat", "car"]));
>>>>>>> 1137f96a

            it(`[cat = 1, car = 2][ [ cat|`, () =>
                assertFieldAccessAutocomplete(`[cat = 1, car = 2][ [ cat|`, ["cat"]));

            it(`[cat = 1, car = 2][ [ cat |`, () => assertFieldAccessAutocomplete(`[cat = 1, car = 2][ [ cat |`, []));

            it(`[cat = 1, car = 2][ [ cat ]|`, () => assertFieldAccessAutocomplete(`[cat = 1, car = 2][ [ cat ]|`, []));

<<<<<<< HEAD
                TestUtils.assertContainsAutocompleteItemLabels(expected, actual);
            });
=======
            it(`[cat = 1, car = 2][ [ cat ] |`, () =>
                assertFieldAccessAutocomplete(`[cat = 1, car = 2][ [ cat ] |`, []));
>>>>>>> 1137f96a

            it(`[cat = 1, car = 2][ [ cat ]|`, () => assertFieldAccessAutocomplete(`[cat = 1, car = 2][ [ cat ]|`, []));

            it(`[cat = 1, car = 2][ [ cat ]|`, () => assertFieldAccessAutocomplete(`[cat = 1, car = 2][ [ cat ]|`, []));

            it(`[cat = 1, car = 2][ [ cat ], |`, () =>
                assertFieldAccessAutocomplete(`[cat = 1, car = 2][ [ cat ], |`, []));

<<<<<<< HEAD
                TestUtils.assertContainsAutocompleteItemLabels(expected, actual);
            });
=======
            it(`[cat = 1, car = 2][ [ cat ], [|`, () =>
                assertFieldAccessAutocomplete(`[cat = 1, car = 2][ [ cat ], [|`, ["car"]));
>>>>>>> 1137f96a

            it(`[cat = 1, car = 2][ [ cat ], [|<>`, () =>
                assertFieldAccessAutocomplete(`[cat = 1, car = 2][ [ cat ], [|<>`, ["car"]));

            it(`[cat = 1, car = 2][ [ cat ], [| <>`, () =>
                assertFieldAccessAutocomplete(`[cat = 1, car = 2][ [ cat ], [| <>`, ["car"]));

<<<<<<< HEAD
                const actual: ReadonlyArray<Inspection.AutocompleteItem> = await assertGetFieldAccessAutocomplete(
                    TestConstants.DefaultInspectionSettings,
                    text,
                    position,
                );

                TestUtils.assertContainsAutocompleteItemLabels(expected, actual);
            });

            it(`[cat = 1, car = 2][ [ cat ]|`, async () => {
                const [text, position]: [string, Position] =
                    TestUtils.assertGetTextWithPosition(`[cat = 1, car = 2][ [ cat ]|`);

                const expected: ReadonlyArray<string> = [];

                const actual: ReadonlyArray<Inspection.AutocompleteItem> = await assertGetFieldAccessAutocomplete(
                    TestConstants.DefaultInspectionSettings,
                    text,
                    position,
                );

                TestUtils.assertContainsAutocompleteItemLabels(expected, actual);
            });

            it(`[cat = 1, car = 2][ [ cat ] |`, async () => {
                const [text, position]: [string, Position] =
                    TestUtils.assertGetTextWithPosition(`[cat = 1, car = 2][ [ cat ] |`);

                const expected: ReadonlyArray<string> = [];

                const actual: ReadonlyArray<Inspection.AutocompleteItem> = await assertGetFieldAccessAutocomplete(
                    TestConstants.DefaultInspectionSettings,
                    text,
                    position,
                );

                TestUtils.assertContainsAutocompleteItemLabels(expected, actual);
            });

            it(`[cat = 1, car = 2][ [ cat ]|`, async () => {
                const [text, position]: [string, Position] =
                    TestUtils.assertGetTextWithPosition(`[cat = 1, car = 2][ [ cat ]|`);

                const expected: ReadonlyArray<string> = [];

                const actual: ReadonlyArray<Inspection.AutocompleteItem> = await assertGetFieldAccessAutocomplete(
                    TestConstants.DefaultInspectionSettings,
                    text,
                    position,
                );

                TestUtils.assertContainsAutocompleteItemLabels(expected, actual);
            });

            it(`[cat = 1, car = 2][ [ cat ]|`, async () => {
                const [text, position]: [string, Position] =
                    TestUtils.assertGetTextWithPosition(`[cat = 1, car = 2][ [ cat ]|`);

                const expected: ReadonlyArray<string> = [];

                const actual: ReadonlyArray<Inspection.AutocompleteItem> = await assertGetFieldAccessAutocomplete(
                    TestConstants.DefaultInspectionSettings,
                    text,
                    position,
                );

                TestUtils.assertContainsAutocompleteItemLabels(expected, actual);
            });

            it(`[cat = 1, car = 2][ [ cat ], |`, async () => {
                const [text, position]: [string, Position] =
                    TestUtils.assertGetTextWithPosition(`[cat = 1, car = 2][ [ cat ], |`);

                const expected: ReadonlyArray<string> = [];

                const actual: ReadonlyArray<Inspection.AutocompleteItem> = await assertGetFieldAccessAutocomplete(
                    TestConstants.DefaultInspectionSettings,
                    text,
                    position,
                );

                TestUtils.assertContainsAutocompleteItemLabels(expected, actual);
            });

            it(`[cat = 1, car = 2][ [ cat ], [|`, async () => {
                const [text, position]: [string, Position] = TestUtils.assertGetTextWithPosition(
                    `[cat = 1, car = 2][ [ cat ], [|`,
                );

                const expected: ReadonlyArray<string> = ["car"];

                const actual: ReadonlyArray<Inspection.AutocompleteItem> = await assertGetFieldAccessAutocomplete(
                    TestConstants.DefaultInspectionSettings,
                    text,
                    position,
                );

                TestUtils.assertContainsAutocompleteItemLabels(expected, actual);
            });

            it(`[cat = 1, car = 2][ [ cat ], [|<>`, async () => {
                const [text, position]: [string, Position] = TestUtils.assertGetTextWithPosition(
                    `[cat = 1, car = 2][ [ cat ], [|<>`,
                );

                const expected: ReadonlyArray<string> = ["car"];

                const actual: ReadonlyArray<Inspection.AutocompleteItem> = await assertGetFieldAccessAutocomplete(
                    TestConstants.DefaultInspectionSettings,
                    text,
                    position,
                );

                TestUtils.assertContainsAutocompleteItemLabels(expected, actual);
            });

            it(`[cat = 1, car = 2][ [ cat ], [| <>`, async () => {
                const [text, position]: [string, Position] = TestUtils.assertGetTextWithPosition(
                    `[cat = 1, car = 2][ [ cat ], [| <>`,
                );

                const expected: ReadonlyArray<string> = ["car"];

                const actual: ReadonlyArray<Inspection.AutocompleteItem> = await assertGetFieldAccessAutocomplete(
                    TestConstants.DefaultInspectionSettings,
                    text,
                    position,
                );

                TestUtils.assertContainsAutocompleteItemLabels(expected, actual);
            });

            it(`[cat = 1, car = 2][ [ cat ], [<>|`, async () => {
                const [text, position]: [string, Position] = TestUtils.assertGetTextWithPosition(
                    `[cat = 1, car = 2][ [ cat ], [<>|`,
                );

                const expected: ReadonlyArray<string> = [];

                const actual: ReadonlyArray<Inspection.AutocompleteItem> = await assertGetFieldAccessAutocomplete(
                    TestConstants.DefaultInspectionSettings,
                    text,
                    position,
                );

                TestUtils.assertContainsAutocompleteItemLabels(expected, actual);
            });
=======
            it(`[cat = 1, car = 2][ [ cat ], [<>|`, () =>
                assertFieldAccessAutocomplete(`[cat = 1, car = 2][ [ cat ], [<>|`, []));
>>>>>>> 1137f96a
        });
    });

    describe(`Indirection`, () => {
<<<<<<< HEAD
        it(`let fn = () => [cat = 1, car = 2] in fn()[|`, async () => {
            const [text, position]: [string, Position] = TestUtils.assertGetTextWithPosition(
                `let fn = () => [cat = 1, car = 2] in fn()[|`,
            );

            const expected: ReadonlyArray<string> = ["cat", "car"];

            const actual: ReadonlyArray<Inspection.AutocompleteItem> = await assertGetFieldAccessAutocomplete(
                TestConstants.DefaultInspectionSettings,
                text,
                position,
            );

            TestUtils.assertContainsAutocompleteItemLabels(expected, actual);
        });

        it(`let foo = () => [cat = 1, car = 2], bar = foo in bar()[|`, async () => {
            const [text, position]: [string, Position] = TestUtils.assertGetTextWithPosition(
                `let foo = () => [cat = 1, car = 2], bar = foo in bar()[|`,
            );

            const expected: ReadonlyArray<string> = ["cat", "car"];

            const actual: ReadonlyArray<Inspection.AutocompleteItem> = await assertGetFieldAccessAutocomplete(
                TestConstants.DefaultInspectionSettings,
                text,
                position,
            );

            TestUtils.assertContainsAutocompleteItemLabels(expected, actual);
        });

        it(`let foo = () => [cat = 1, car = 2], bar = () => foo in bar()()[|`, async () => {
            const [text, position]: [string, Position] = TestUtils.assertGetTextWithPosition(
                `let foo = () => [cat = 1, car = 2], bar = () => foo in bar()()[|`,
            );

            const expected: ReadonlyArray<string> = ["cat", "car"];

            const actual: ReadonlyArray<Inspection.AutocompleteItem> = await assertGetFieldAccessAutocomplete(
                TestConstants.DefaultInspectionSettings,
                text,
                position,
            );

            TestUtils.assertContainsAutocompleteItemLabels(expected, actual);
        });

        it(`let foo = () => if true then [cat = 1] else [car = 2] in foo()[|`, async () => {
            const [text, position]: [string, Position] = TestUtils.assertGetTextWithPosition(
                `let foo = () => if true then [cat = 1] else [car = 2] in foo()[|`,
            );

            const expected: ReadonlyArray<string> = ["cat", "car"];

            const actual: ReadonlyArray<Inspection.AutocompleteItem> = await assertGetFieldAccessAutocomplete(
                TestConstants.DefaultInspectionSettings,
                text,
                position,
            );

            TestUtils.assertContainsAutocompleteItemLabels(expected, actual);
        });
    });

    describe(`GeneralizedIdentifier`, () => {
        it(`[#"regularIdentifier" = 1, #"generalized identifier" = 2][|`, async () => {
            const [text, position]: [string, Position] = TestUtils.assertGetTextWithPosition(
                `[#"regularIdentifier" = 1, #"generalized identifier" = 2][|`,
            );

            const expected: ReadonlyArray<string> = [`regularIdentifier`, `#"generalized identifier"`];

            const actual: ReadonlyArray<Inspection.AutocompleteItem> = await assertGetFieldAccessAutocomplete(
                TestConstants.DefaultInspectionSettings,
                text,
                position,
            );

            TestUtils.assertContainsAutocompleteItemLabels(expected, actual);
        });
=======
        it(`let fn = () => [cat = 1, car = 2] in fn()[|`, () =>
            assertFieldAccessAutocomplete(`let fn = () => [cat = 1, car = 2] in fn()[|`, ["cat", "car"]));

        it(`let foo = () => [cat = 1, car = 2], bar = foo in bar()[|`, () =>
            assertFieldAccessAutocomplete(`let foo = () => [cat = 1, car = 2], bar = foo in bar()[|`, ["cat", "car"]));

        it(`let foo = () => [cat = 1, car = 2], bar = () => foo in bar()()[|`, () =>
            assertFieldAccessAutocomplete(`let foo = () => [cat = 1, car = 2], bar = () => foo in bar()()[|`, [
                "cat",
                "car",
            ]));

        it(`let foo = () => if true then [cat = 1] else [car = 2] in foo()[|`, () =>
            assertFieldAccessAutocomplete(`let foo = () => if true then [cat = 1] else [car = 2] in foo()[|`, [
                "cat",
                "car",
            ]));
    });

    describe(`GeneralizedIdentifier`, () => {
        it(`[#"regularIdentifier" = 1, #"generalized identifier" = 2][|`, () =>
            assertFieldAccessAutocomplete(`[#"regularIdentifier" = 1, #"generalized identifier" = 2][|`, [
                `regularIdentifier`,
                `#"generalized identifier"`,
            ]));
>>>>>>> 1137f96a
    });
});<|MERGE_RESOLUTION|>--- conflicted
+++ resolved
@@ -25,149 +25,14 @@
 describe(`Inspection - Autocomplete - FieldSelection`, () => {
     describe(`Selection`, () => {
         describe(`ParseOk`, () => {
-<<<<<<< HEAD
-            it(`[cat = 1, car = 2][x|]`, async () => {
-                const [text, position]: [string, Position] =
-                    TestUtils.assertGetTextWithPosition(`[cat = 1, car = 2][x|]`);
-
-                const expected: ReadonlyArray<string> = [];
-
-                const actual: ReadonlyArray<Inspection.AutocompleteItem> = await assertGetFieldAccessAutocomplete(
-                    TestConstants.DefaultInspectionSettings,
-                    text,
-                    position,
-                );
-
-                TestUtils.assertContainsAutocompleteItemLabels(expected, actual);
-            });
-
-            it(`[cat = 1, car = 2][c|]`, async () => {
-                const [text, position]: [string, Position] =
-                    TestUtils.assertGetTextWithPosition(`[cat = 1, car = 2][c|]`);
-
-                const expected: ReadonlyArray<string> = ["cat", "car"];
-
-                const actual: ReadonlyArray<Inspection.AutocompleteItem> = await assertGetFieldAccessAutocomplete(
-                    TestConstants.DefaultInspectionSettings,
-                    text,
-                    position,
-                );
-
-                TestUtils.assertContainsAutocompleteItemLabels(expected, actual);
-            });
-=======
             it(`[cat = 1, car = 2][x|]`, () => assertFieldAccessAutocomplete(`[cat = 1, car = 2][x|]`, []));
 
             it(`[cat = 1, car = 2][c|]`, () => assertFieldAccessAutocomplete(`[cat = 1, car = 2][c|]`, ["cat", "car"]));
->>>>>>> 1137f96a
 
             it(`[cat = 1, car = 2][| c]`, () => assertFieldAccessAutocomplete(`[cat = 1, car = 2][| c]`, []));
 
             it(`[cat = 1, car = 2][c |]`, () => assertFieldAccessAutocomplete(`[cat = 1, car = 2][c |]`, []));
 
-<<<<<<< HEAD
-                const actual: ReadonlyArray<Inspection.AutocompleteItem> = await assertGetFieldAccessAutocomplete(
-                    TestConstants.DefaultInspectionSettings,
-                    text,
-                    position,
-                );
-
-                TestUtils.assertContainsAutocompleteItemLabels(expected, actual);
-            });
-
-            it(`[cat = 1, car = 2][c |]`, async () => {
-                const [text, position]: [string, Position] =
-                    TestUtils.assertGetTextWithPosition(`[cat = 1, car = 2][c |]`);
-
-                const expected: ReadonlyArray<string> = [];
-
-                const actual: ReadonlyArray<Inspection.AutocompleteItem> = await assertGetFieldAccessAutocomplete(
-                    TestConstants.DefaultInspectionSettings,
-                    text,
-                    position,
-                );
-
-                TestUtils.assertContainsAutocompleteItemLabels(expected, actual);
-            });
-
-            it(`section x; value = [foo = 1, bar = 2, foobar = 3]; valueAccess = value[f|];`, async () => {
-                const [text, position]: [string, Position] = TestUtils.assertGetTextWithPosition(
-                    `section x; value = [foo = 1, bar = 2, foobar = 3]; valueAccess = value[f|];`,
-                );
-
-                const expected: ReadonlyArray<string> = ["foo", "foobar"];
-
-                const actual: ReadonlyArray<Inspection.AutocompleteItem> = await assertGetFieldAccessAutocomplete(
-                    TestConstants.DefaultInspectionSettings,
-                    text,
-                    position,
-                );
-
-                TestUtils.assertContainsAutocompleteItemLabels(expected, actual);
-            });
-        });
-
-        describe(`ParseErr`, () => {
-            it(`[cat = 1, car = 2][|]`, async () => {
-                const [text, position]: [string, Position] =
-                    TestUtils.assertGetTextWithPosition(`[cat = 1, car = 2][|]`);
-
-                const expected: ReadonlyArray<string> = ["cat", "car"];
-
-                const actual: ReadonlyArray<Inspection.AutocompleteItem> = await assertGetFieldAccessAutocomplete(
-                    TestConstants.DefaultInspectionSettings,
-                    text,
-                    position,
-                );
-
-                TestUtils.assertContainsAutocompleteItemLabels(expected, actual);
-            });
-
-            it(`[cat = 1, car = 2]|[`, async () => {
-                const [text, position]: [string, Position] =
-                    TestUtils.assertGetTextWithPosition(`[cat = 1, car = 2]|[`);
-
-                const expected: ReadonlyArray<string> = [];
-
-                const actual: ReadonlyArray<Inspection.AutocompleteItem> = await assertGetFieldAccessAutocomplete(
-                    TestConstants.DefaultInspectionSettings,
-                    text,
-                    position,
-                );
-
-                TestUtils.assertContainsAutocompleteItemLabels(expected, actual);
-            });
-
-            it(`[cat = 1, car = 2][|`, async () => {
-                const [text, position]: [string, Position] =
-                    TestUtils.assertGetTextWithPosition(`[cat = 1, car = 2][|`);
-
-                const expected: ReadonlyArray<string> = ["cat", "car"];
-
-                const actual: ReadonlyArray<Inspection.AutocompleteItem> = await assertGetFieldAccessAutocomplete(
-                    TestConstants.DefaultInspectionSettings,
-                    text,
-                    position,
-                );
-
-                TestUtils.assertContainsAutocompleteItemLabels(expected, actual);
-            });
-
-            it(`[cat = 1, car = 2][x|`, async () => {
-                const [text, position]: [string, Position] =
-                    TestUtils.assertGetTextWithPosition(`[cat = 1, car = 2][x|`);
-
-                const expected: ReadonlyArray<string> = [];
-
-                const actual: ReadonlyArray<Inspection.AutocompleteItem> = await assertGetFieldAccessAutocomplete(
-                    TestConstants.DefaultInspectionSettings,
-                    text,
-                    position,
-                );
-
-                TestUtils.assertContainsAutocompleteItemLabels(expected, actual);
-            });
-=======
             it(`section x; value = [foo = 1, bar = 2, foobar = 3]; valueAccess = value[f|];`, () =>
                 assertFieldAccessAutocomplete(
                     `section x; value = [foo = 1, bar = 2, foobar = 3]; valueAccess = value[f|];`,
@@ -179,7 +44,6 @@
             it(`[cat = 1, car = 2][|]`, () => assertFieldAccessAutocomplete(`[cat = 1, car = 2][|]`, ["cat", "car"]));
 
             it(`[cat = 1, car = 2]|[`, () => assertFieldAccessAutocomplete(`[cat = 1, car = 2]|[`, []));
->>>>>>> 1137f96a
 
             it(`[cat = 1, car = 2][|`, () => assertFieldAccessAutocomplete(`[cat = 1, car = 2][|`, ["cat", "car"]));
 
@@ -187,41 +51,6 @@
 
             it(`[cat = 1, car = 2][c|`, () => assertFieldAccessAutocomplete(`[cat = 1, car = 2][c|`, ["cat", "car"]));
 
-<<<<<<< HEAD
-                TestUtils.assertContainsAutocompleteItemLabels(expected, actual);
-            });
-
-            it(`[cat = 1, car = 2][c |`, async () => {
-                const [text, position]: [string, Position] =
-                    TestUtils.assertGetTextWithPosition(`[cat = 1, car = 2][c |`);
-
-                const expected: ReadonlyArray<string> = [];
-
-                const actual: ReadonlyArray<Inspection.AutocompleteItem> = await assertGetFieldAccessAutocomplete(
-                    TestConstants.DefaultInspectionSettings,
-                    text,
-                    position,
-                );
-
-                TestUtils.assertContainsAutocompleteItemLabels(expected, actual);
-            });
-
-            it(`section x; value = [foo = 1, bar = 2, foobar = 3]; valueAccess = value[|`, async () => {
-                const [text, position]: [string, Position] = TestUtils.assertGetTextWithPosition(
-                    `section x; value = [foo = 1, bar = 2, foobar = 3]; valueAccess = value[|`,
-                );
-
-                const expected: ReadonlyArray<string> = ["foo", "bar", "foobar"];
-
-                const actual: ReadonlyArray<Inspection.AutocompleteItem> = await assertGetFieldAccessAutocomplete(
-                    TestConstants.DefaultInspectionSettings,
-                    text,
-                    position,
-                );
-
-                TestUtils.assertContainsAutocompleteItemLabels(expected, actual);
-            });
-=======
             it(`[cat = 1, car = 2][c |`, () => assertFieldAccessAutocomplete(`[cat = 1, car = 2][c |`, []));
 
             it(`section x; value = [foo = 1, bar = 2, foobar = 3]; valueAccess = value[|`, () =>
@@ -229,152 +58,36 @@
                     `section x; value = [foo = 1, bar = 2, foobar = 3]; valueAccess = value[|`,
                     ["foo", "bar", "foobar"],
                 ));
->>>>>>> 1137f96a
         });
     });
 
     describe("Projection", () => {
         describe("ParseOk", () => {
-<<<<<<< HEAD
-            it(`[cat = 1, car = 2][ [x|] ]`, async () => {
-                const [text, position]: [string, Position] =
-                    TestUtils.assertGetTextWithPosition(`[cat = 1, car = 2][ [x|] ]`);
-
-                const expected: ReadonlyArray<string> = [];
-
-                const actual: ReadonlyArray<Inspection.AutocompleteItem> = await assertGetFieldAccessAutocomplete(
-                    TestConstants.DefaultInspectionSettings,
-                    text,
-                    position,
-                );
-
-                TestUtils.assertContainsAutocompleteItemLabels(expected, actual);
-            });
-
-            it(`[cat = 1, car = 2][ [c|] ]`, async () => {
-                const [text, position]: [string, Position] =
-                    TestUtils.assertGetTextWithPosition(`[cat = 1, car = 2][ [c|] ]`);
-
-                const expected: ReadonlyArray<string> = ["cat", "car"];
-
-                const actual: ReadonlyArray<Inspection.AutocompleteItem> = await assertGetFieldAccessAutocomplete(
-                    TestConstants.DefaultInspectionSettings,
-                    text,
-                    position,
-                );
-
-                TestUtils.assertContainsAutocompleteItemLabels(expected, actual);
-                TestUtils.assertContainsAutocompleteItemLabels(expected, actual);
-            });
-
-            it(`[cat = 1, car = 2][ [c |] ]`, async () => {
-                const [text, position]: [string, Position] =
-                    TestUtils.assertGetTextWithPosition(`[cat = 1, car = 2][ [c |] ]`);
-=======
             it(`[cat = 1, car = 2][ [x|] ]`, () => assertFieldAccessAutocomplete(`[cat = 1, car = 2][ [x|] ]`, []));
->>>>>>> 1137f96a
 
             it(`[cat = 1, car = 2][ [c|] ]`, () =>
                 assertFieldAccessAutocomplete(`[cat = 1, car = 2][ [c|] ]`, ["cat", "car"]));
 
             it(`[cat = 1, car = 2][ [c |] ]`, () => assertFieldAccessAutocomplete(`[cat = 1, car = 2][ [c |] ]`, []));
 
-<<<<<<< HEAD
-                TestUtils.assertContainsAutocompleteItemLabels(expected, actual);
-            });
-=======
             it(`[cat = 1, car = 2][ [x], [c|] ]`, () =>
                 assertFieldAccessAutocomplete(`[cat = 1, car = 2][ [x], [c|] ]`, ["cat", "car"]));
->>>>>>> 1137f96a
 
             it(`[cat = 1, car = 2][ [cat], [c|] ]`, () =>
                 assertFieldAccessAutocomplete(`[cat = 1, car = 2][ [cat], [c|] ]`, ["car"]));
 
-<<<<<<< HEAD
-                const expected: ReadonlyArray<string> = ["cat", "car"];
-
-                const actual: ReadonlyArray<Inspection.AutocompleteItem> = await assertGetFieldAccessAutocomplete(
-                    TestConstants.DefaultInspectionSettings,
-                    text,
-                    position,
-                );
-
-                TestUtils.assertContainsAutocompleteItemLabels(expected, actual);
-            });
-
-            it(`[cat = 1, car = 2][ [cat], [c|] ]`, async () => {
-                const [text, position]: [string, Position] = TestUtils.assertGetTextWithPosition(
-                    `[cat = 1, car = 2][ [cat], [c|] ]`,
-                );
-
-                const expected: ReadonlyArray<string> = ["car"];
-
-                const actual: ReadonlyArray<Inspection.AutocompleteItem> = await assertGetFieldAccessAutocomplete(
-                    TestConstants.DefaultInspectionSettings,
-                    text,
-                    position,
-                );
-
-                TestUtils.assertContainsAutocompleteItemLabels(expected, actual);
-            });
-
-            it(`[cat = 1, car = 2][ [cat], [car], [c|] ]`, async () => {
-                const [text, position]: [string, Position] = TestUtils.assertGetTextWithPosition(
-                    `[cat = 1, car = 2][ [cat], [car], [c|] ]`,
-                );
-
-                const expected: ReadonlyArray<string> = [];
-
-                const actual: ReadonlyArray<Inspection.AutocompleteItem> = await assertGetFieldAccessAutocomplete(
-                    TestConstants.DefaultInspectionSettings,
-                    text,
-                    position,
-                );
-
-                TestUtils.assertContainsAutocompleteItemLabels(expected, actual);
-            });
-        });
-
-        describe(`ParseErr`, () => {
-            it(`[cat = 1, car = 2][ [|`, async () => {
-                const [text, position]: [string, Position] =
-                    TestUtils.assertGetTextWithPosition(`[cat = 1, car = 2][ [|`);
-
-                const expected: ReadonlyArray<string> = ["cat", "car"];
-
-                const actual: ReadonlyArray<Inspection.AutocompleteItem> = await assertGetFieldAccessAutocomplete(
-                    TestConstants.DefaultInspectionSettings,
-                    text,
-                    position,
-                );
-
-                TestUtils.assertContainsAutocompleteItemLabels(expected, actual);
-            });
-
-            it(`[cat = 1, car = 2][ [ |`, async () => {
-                const [text, position]: [string, Position] =
-                    TestUtils.assertGetTextWithPosition(`[cat = 1, car = 2][ [ |`);
-
-                const expected: ReadonlyArray<string> = ["cat", "car"];
-=======
             it(`[cat = 1, car = 2][ [cat], [car], [c|] ]`, () =>
                 assertFieldAccessAutocomplete(`[cat = 1, car = 2][ [cat], [car], [c|] ]`, []));
         });
 
         describe(`ParseErr`, () => {
             it(`[cat = 1, car = 2][ [|`, () => assertFieldAccessAutocomplete(`[cat = 1, car = 2][ [|`, ["cat", "car"]));
->>>>>>> 1137f96a
 
             it(`[cat = 1, car = 2][ [ |`, () =>
                 assertFieldAccessAutocomplete(`[cat = 1, car = 2][ [ |`, ["cat", "car"]));
 
-<<<<<<< HEAD
-                TestUtils.assertContainsAutocompleteItemLabels(expected, actual);
-            });
-=======
             it(`[cat = 1, car = 2][ [ c|`, () =>
                 assertFieldAccessAutocomplete(`[cat = 1, car = 2][ [ c|`, ["cat", "car"]));
->>>>>>> 1137f96a
 
             it(`[cat = 1, car = 2][ [ cat|`, () =>
                 assertFieldAccessAutocomplete(`[cat = 1, car = 2][ [ cat|`, ["cat"]));
@@ -383,13 +96,8 @@
 
             it(`[cat = 1, car = 2][ [ cat ]|`, () => assertFieldAccessAutocomplete(`[cat = 1, car = 2][ [ cat ]|`, []));
 
-<<<<<<< HEAD
-                TestUtils.assertContainsAutocompleteItemLabels(expected, actual);
-            });
-=======
             it(`[cat = 1, car = 2][ [ cat ] |`, () =>
                 assertFieldAccessAutocomplete(`[cat = 1, car = 2][ [ cat ] |`, []));
->>>>>>> 1137f96a
 
             it(`[cat = 1, car = 2][ [ cat ]|`, () => assertFieldAccessAutocomplete(`[cat = 1, car = 2][ [ cat ]|`, []));
 
@@ -398,13 +106,8 @@
             it(`[cat = 1, car = 2][ [ cat ], |`, () =>
                 assertFieldAccessAutocomplete(`[cat = 1, car = 2][ [ cat ], |`, []));
 
-<<<<<<< HEAD
-                TestUtils.assertContainsAutocompleteItemLabels(expected, actual);
-            });
-=======
             it(`[cat = 1, car = 2][ [ cat ], [|`, () =>
                 assertFieldAccessAutocomplete(`[cat = 1, car = 2][ [ cat ], [|`, ["car"]));
->>>>>>> 1137f96a
 
             it(`[cat = 1, car = 2][ [ cat ], [|<>`, () =>
                 assertFieldAccessAutocomplete(`[cat = 1, car = 2][ [ cat ], [|<>`, ["car"]));
@@ -412,245 +115,12 @@
             it(`[cat = 1, car = 2][ [ cat ], [| <>`, () =>
                 assertFieldAccessAutocomplete(`[cat = 1, car = 2][ [ cat ], [| <>`, ["car"]));
 
-<<<<<<< HEAD
-                const actual: ReadonlyArray<Inspection.AutocompleteItem> = await assertGetFieldAccessAutocomplete(
-                    TestConstants.DefaultInspectionSettings,
-                    text,
-                    position,
-                );
-
-                TestUtils.assertContainsAutocompleteItemLabels(expected, actual);
-            });
-
-            it(`[cat = 1, car = 2][ [ cat ]|`, async () => {
-                const [text, position]: [string, Position] =
-                    TestUtils.assertGetTextWithPosition(`[cat = 1, car = 2][ [ cat ]|`);
-
-                const expected: ReadonlyArray<string> = [];
-
-                const actual: ReadonlyArray<Inspection.AutocompleteItem> = await assertGetFieldAccessAutocomplete(
-                    TestConstants.DefaultInspectionSettings,
-                    text,
-                    position,
-                );
-
-                TestUtils.assertContainsAutocompleteItemLabels(expected, actual);
-            });
-
-            it(`[cat = 1, car = 2][ [ cat ] |`, async () => {
-                const [text, position]: [string, Position] =
-                    TestUtils.assertGetTextWithPosition(`[cat = 1, car = 2][ [ cat ] |`);
-
-                const expected: ReadonlyArray<string> = [];
-
-                const actual: ReadonlyArray<Inspection.AutocompleteItem> = await assertGetFieldAccessAutocomplete(
-                    TestConstants.DefaultInspectionSettings,
-                    text,
-                    position,
-                );
-
-                TestUtils.assertContainsAutocompleteItemLabels(expected, actual);
-            });
-
-            it(`[cat = 1, car = 2][ [ cat ]|`, async () => {
-                const [text, position]: [string, Position] =
-                    TestUtils.assertGetTextWithPosition(`[cat = 1, car = 2][ [ cat ]|`);
-
-                const expected: ReadonlyArray<string> = [];
-
-                const actual: ReadonlyArray<Inspection.AutocompleteItem> = await assertGetFieldAccessAutocomplete(
-                    TestConstants.DefaultInspectionSettings,
-                    text,
-                    position,
-                );
-
-                TestUtils.assertContainsAutocompleteItemLabels(expected, actual);
-            });
-
-            it(`[cat = 1, car = 2][ [ cat ]|`, async () => {
-                const [text, position]: [string, Position] =
-                    TestUtils.assertGetTextWithPosition(`[cat = 1, car = 2][ [ cat ]|`);
-
-                const expected: ReadonlyArray<string> = [];
-
-                const actual: ReadonlyArray<Inspection.AutocompleteItem> = await assertGetFieldAccessAutocomplete(
-                    TestConstants.DefaultInspectionSettings,
-                    text,
-                    position,
-                );
-
-                TestUtils.assertContainsAutocompleteItemLabels(expected, actual);
-            });
-
-            it(`[cat = 1, car = 2][ [ cat ], |`, async () => {
-                const [text, position]: [string, Position] =
-                    TestUtils.assertGetTextWithPosition(`[cat = 1, car = 2][ [ cat ], |`);
-
-                const expected: ReadonlyArray<string> = [];
-
-                const actual: ReadonlyArray<Inspection.AutocompleteItem> = await assertGetFieldAccessAutocomplete(
-                    TestConstants.DefaultInspectionSettings,
-                    text,
-                    position,
-                );
-
-                TestUtils.assertContainsAutocompleteItemLabels(expected, actual);
-            });
-
-            it(`[cat = 1, car = 2][ [ cat ], [|`, async () => {
-                const [text, position]: [string, Position] = TestUtils.assertGetTextWithPosition(
-                    `[cat = 1, car = 2][ [ cat ], [|`,
-                );
-
-                const expected: ReadonlyArray<string> = ["car"];
-
-                const actual: ReadonlyArray<Inspection.AutocompleteItem> = await assertGetFieldAccessAutocomplete(
-                    TestConstants.DefaultInspectionSettings,
-                    text,
-                    position,
-                );
-
-                TestUtils.assertContainsAutocompleteItemLabels(expected, actual);
-            });
-
-            it(`[cat = 1, car = 2][ [ cat ], [|<>`, async () => {
-                const [text, position]: [string, Position] = TestUtils.assertGetTextWithPosition(
-                    `[cat = 1, car = 2][ [ cat ], [|<>`,
-                );
-
-                const expected: ReadonlyArray<string> = ["car"];
-
-                const actual: ReadonlyArray<Inspection.AutocompleteItem> = await assertGetFieldAccessAutocomplete(
-                    TestConstants.DefaultInspectionSettings,
-                    text,
-                    position,
-                );
-
-                TestUtils.assertContainsAutocompleteItemLabels(expected, actual);
-            });
-
-            it(`[cat = 1, car = 2][ [ cat ], [| <>`, async () => {
-                const [text, position]: [string, Position] = TestUtils.assertGetTextWithPosition(
-                    `[cat = 1, car = 2][ [ cat ], [| <>`,
-                );
-
-                const expected: ReadonlyArray<string> = ["car"];
-
-                const actual: ReadonlyArray<Inspection.AutocompleteItem> = await assertGetFieldAccessAutocomplete(
-                    TestConstants.DefaultInspectionSettings,
-                    text,
-                    position,
-                );
-
-                TestUtils.assertContainsAutocompleteItemLabels(expected, actual);
-            });
-
-            it(`[cat = 1, car = 2][ [ cat ], [<>|`, async () => {
-                const [text, position]: [string, Position] = TestUtils.assertGetTextWithPosition(
-                    `[cat = 1, car = 2][ [ cat ], [<>|`,
-                );
-
-                const expected: ReadonlyArray<string> = [];
-
-                const actual: ReadonlyArray<Inspection.AutocompleteItem> = await assertGetFieldAccessAutocomplete(
-                    TestConstants.DefaultInspectionSettings,
-                    text,
-                    position,
-                );
-
-                TestUtils.assertContainsAutocompleteItemLabels(expected, actual);
-            });
-=======
             it(`[cat = 1, car = 2][ [ cat ], [<>|`, () =>
                 assertFieldAccessAutocomplete(`[cat = 1, car = 2][ [ cat ], [<>|`, []));
->>>>>>> 1137f96a
         });
     });
 
     describe(`Indirection`, () => {
-<<<<<<< HEAD
-        it(`let fn = () => [cat = 1, car = 2] in fn()[|`, async () => {
-            const [text, position]: [string, Position] = TestUtils.assertGetTextWithPosition(
-                `let fn = () => [cat = 1, car = 2] in fn()[|`,
-            );
-
-            const expected: ReadonlyArray<string> = ["cat", "car"];
-
-            const actual: ReadonlyArray<Inspection.AutocompleteItem> = await assertGetFieldAccessAutocomplete(
-                TestConstants.DefaultInspectionSettings,
-                text,
-                position,
-            );
-
-            TestUtils.assertContainsAutocompleteItemLabels(expected, actual);
-        });
-
-        it(`let foo = () => [cat = 1, car = 2], bar = foo in bar()[|`, async () => {
-            const [text, position]: [string, Position] = TestUtils.assertGetTextWithPosition(
-                `let foo = () => [cat = 1, car = 2], bar = foo in bar()[|`,
-            );
-
-            const expected: ReadonlyArray<string> = ["cat", "car"];
-
-            const actual: ReadonlyArray<Inspection.AutocompleteItem> = await assertGetFieldAccessAutocomplete(
-                TestConstants.DefaultInspectionSettings,
-                text,
-                position,
-            );
-
-            TestUtils.assertContainsAutocompleteItemLabels(expected, actual);
-        });
-
-        it(`let foo = () => [cat = 1, car = 2], bar = () => foo in bar()()[|`, async () => {
-            const [text, position]: [string, Position] = TestUtils.assertGetTextWithPosition(
-                `let foo = () => [cat = 1, car = 2], bar = () => foo in bar()()[|`,
-            );
-
-            const expected: ReadonlyArray<string> = ["cat", "car"];
-
-            const actual: ReadonlyArray<Inspection.AutocompleteItem> = await assertGetFieldAccessAutocomplete(
-                TestConstants.DefaultInspectionSettings,
-                text,
-                position,
-            );
-
-            TestUtils.assertContainsAutocompleteItemLabels(expected, actual);
-        });
-
-        it(`let foo = () => if true then [cat = 1] else [car = 2] in foo()[|`, async () => {
-            const [text, position]: [string, Position] = TestUtils.assertGetTextWithPosition(
-                `let foo = () => if true then [cat = 1] else [car = 2] in foo()[|`,
-            );
-
-            const expected: ReadonlyArray<string> = ["cat", "car"];
-
-            const actual: ReadonlyArray<Inspection.AutocompleteItem> = await assertGetFieldAccessAutocomplete(
-                TestConstants.DefaultInspectionSettings,
-                text,
-                position,
-            );
-
-            TestUtils.assertContainsAutocompleteItemLabels(expected, actual);
-        });
-    });
-
-    describe(`GeneralizedIdentifier`, () => {
-        it(`[#"regularIdentifier" = 1, #"generalized identifier" = 2][|`, async () => {
-            const [text, position]: [string, Position] = TestUtils.assertGetTextWithPosition(
-                `[#"regularIdentifier" = 1, #"generalized identifier" = 2][|`,
-            );
-
-            const expected: ReadonlyArray<string> = [`regularIdentifier`, `#"generalized identifier"`];
-
-            const actual: ReadonlyArray<Inspection.AutocompleteItem> = await assertGetFieldAccessAutocomplete(
-                TestConstants.DefaultInspectionSettings,
-                text,
-                position,
-            );
-
-            TestUtils.assertContainsAutocompleteItemLabels(expected, actual);
-        });
-=======
         it(`let fn = () => [cat = 1, car = 2] in fn()[|`, () =>
             assertFieldAccessAutocomplete(`let fn = () => [cat = 1, car = 2] in fn()[|`, ["cat", "car"]));
 
@@ -676,6 +146,5 @@
                 `regularIdentifier`,
                 `#"generalized identifier"`,
             ]));
->>>>>>> 1137f96a
     });
 });