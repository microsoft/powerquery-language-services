// Copyright (c) Microsoft Corporation.
// Licensed under the MIT license.

import "mocha";
import { SignatureInformation } from "vscode-languageserver-types";

import { AnalysisSettings, NullSymbolProvider } from "../../powerquery-language-services";
import { TestConstants, TestUtils } from "..";
import { ILibrary } from "../../powerquery-language-services/library/library";
import { TypeCache } from "../../powerquery-language-services/inspection";

describe(`SimpleLibraryProvider`, () => {
    const IsolatedAnalysisSettings: AnalysisSettings = {
        ...TestConstants.SimpleLibraryAnalysisSettings,
        localDocumentProviderFactory: (_uri: string, _typeCache: TypeCache, _library: ILibrary) =>
            NullSymbolProvider.singleton(),
    };

    describe(`getAutocompleteItems`, () => {
        async function assertContainsAutocompleteAnalysis(
            textWithPipe: string,
            expected: ReadonlyArray<string>,
        ): Promise<void> {
            await TestUtils.assertContainsAutocompleteAnalysis(textWithPipe, expected, IsolatedAnalysisSettings);
        }

        it(`match`, async () => {
            await assertContainsAutocompleteAnalysis(`Test.NumberO|`, [TestConstants.TestLibraryName.NumberOne]);
        });

        it(`match multiple`, async () =>
            await assertContainsAutocompleteAnalysis(`Test.Numbe|`, [
                TestConstants.TestLibraryName.Number,
                TestConstants.TestLibraryName.NumberOne,
            ]));

<<<<<<< HEAD
        it(`unknown match`, async () => {
            const actual: Result<Inspection.AutocompleteItem[] | undefined, CommonError.CommonError> =
                await createAutocompleteItems("Unknown|Identifier");

            const expected: ReadonlyArray<string> = [];
            Assert.isOk(actual);
            Assert.isDefined(actual.value);
            TestUtils.assertContainsAutocompleteItemLabels(expected, actual.value);
        });
=======
        it(`unknown match`, async () => await assertContainsAutocompleteAnalysis(`Unknown|Identifier`, []));
>>>>>>> e8ff5439
    });

    describe(`getHover`, () => {
        async function assertHoverAnalysis(textWithPipe: string, expected: string | undefined): Promise<void> {
            await TestUtils.assertEqualHoverAnalysis(textWithPipe, expected, IsolatedAnalysisSettings);
        }

        it(`constant`, async () => await assertHoverAnalysis(`Test.Num|ber`, `[library constant] Test.Number: number`));

        it(`function`, async () =>
            await assertHoverAnalysis(
                `Test.Square|IfNumber`,
                `[library function] Test.SquareIfNumber: (x: any) => any`,
            ));

        it(`no match`, async () => await assertHoverAnalysis(`Unknown|Identifier`, undefined));
    });

    describe(`getSignatureHelp`, () => {
        const squareIfNumberSignatureInformation: SignatureInformation = {
            documentation: "The name is Test.SquareIfNumber",
            label: "Test.SquareIfNumber",
            parameters: [
                {
                    documentation: undefined,
                    label: "x",
                },
            ],
        };

        async function assertSignatureHelp(textWithPipe: string, activeParameter?: number): Promise<void> {
            await TestUtils.assertEqualSignatureHelpAnalysis(
                textWithPipe,
                activeParameter !== undefined
                    ? {
                          activeParameter,
                          activeSignature: 0,
                          signatures: [squareIfNumberSignatureInformation],
                      }
                    : undefined,
                IsolatedAnalysisSettings,
            );
        }

        it(`unknown identifier`, async () => await assertSignatureHelp(`Unknown|Identifier`, undefined));

        it(`first parameter, no literal`, async () => await assertSignatureHelp(`Test.SquareIfNumber(|`, 0));

        it(`first parameter, literal, no comma`, async () => await assertSignatureHelp(`Test.SquareIfNumber(1|`, 0));

        it(`first parameter, literal, comma`, async () => await assertSignatureHelp(`Test.SquareIfNumber(1,|`, 1));
    });
});<|MERGE_RESOLUTION|>--- conflicted
+++ resolved
@@ -34,19 +34,7 @@
                 TestConstants.TestLibraryName.NumberOne,
             ]));
 
-<<<<<<< HEAD
-        it(`unknown match`, async () => {
-            const actual: Result<Inspection.AutocompleteItem[] | undefined, CommonError.CommonError> =
-                await createAutocompleteItems("Unknown|Identifier");
-
-            const expected: ReadonlyArray<string> = [];
-            Assert.isOk(actual);
-            Assert.isDefined(actual.value);
-            TestUtils.assertContainsAutocompleteItemLabels(expected, actual.value);
-        });
-=======
         it(`unknown match`, async () => await assertContainsAutocompleteAnalysis(`Unknown|Identifier`, []));
->>>>>>> e8ff5439
     });
 
     describe(`getHover`, () => {
