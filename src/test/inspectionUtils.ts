// Copyright (c) Microsoft Corporation.
// Licensed under the MIT license.

import "mocha";

<<<<<<< HEAD
import * as TestUtils from "./testUtils";
import { Analysis, AnalysisUtils, InspectionUtils, SymbolKind, TextDocument } from "../powerquery-language-services";
import { AbridgedDocumentSymbol } from "./testUtils";
import { TestConstants } from ".";
=======
import { TestConstants, TestUtils } from ".";
import { SymbolKind } from "../powerquery-language-services";
>>>>>>> e8ff5439

describe(`Document symbol base functions`, () => {
    it(`section foo; shared a = 1; b = "abc"; c = true;`, async () =>
        await TestUtils.assertEqualDocumentSymbolsAnalysis(
            `section foo; shared a = 1; b = "abc"; c = true;`,
            [
                { name: `a`, kind: SymbolKind.Number },
                { name: `b`, kind: SymbolKind.String },
                { name: `c`, kind: SymbolKind.Boolean },
            ],
            TestConstants.SimpleLibraryAnalysisSettings,
<<<<<<< HEAD
        );

        const parseContext: PQP.Parser.ParseState = PQP.Assert.asDefined(
            PQP.Assert.unboxOk(await analysis.getParseState()),
        );

        const nodeIdMapCollection: PQP.Parser.NodeIdMap.Collection = parseContext.contextState.nodeIdMapCollection;
        const rootId: number = PQP.Assert.asDefined(parseContext.contextState.root?.id);
        const root: Ast.TNode = PQP.MapUtils.assertGet(nodeIdMapCollection.astNodeById, rootId);
=======
        ));
>>>>>>> e8ff5439

    it(`section foo; a = {1,2};`, async () =>
        await TestUtils.assertEqualDocumentSymbolsAnalysis(
            `section foo; a = {1,2};`,
            [{ name: `a`, kind: SymbolKind.Array }],
            TestConstants.SimpleLibraryAnalysisSettings,
<<<<<<< HEAD
        );

        const parseContext: PQP.Parser.ParseState = PQP.Assert.asDefined(
            PQP.Assert.unboxOk(await analysis.getParseState()),
        );

        const nodeIdMapCollection: PQP.Parser.NodeIdMap.Collection = parseContext.contextState.nodeIdMapCollection;
        const rootId: number = PQP.Assert.asDefined(parseContext.contextState.root?.id);
        const root: Ast.TNode = PQP.MapUtils.assertGet(nodeIdMapCollection.astNodeById, rootId);

        expectSymbolsForNode(root, [{ name: "a", kind: SymbolKind.Array }]);
    });

    it(`let a = 1, b = 2, c = 3 in c`, async () => {
        const text: string = `let a = 1, b = 2, c = 3 in c`;
        const textDocument: TextDocument = TestUtils.createTextMockDocument(text);

        const analysis: Analysis = AnalysisUtils.createAnalysis(
            textDocument,
            TestConstants.SimpleLibraryAnalysisSettings,
        );

        const parseContext: PQP.Parser.ParseState = PQP.Assert.asDefined(
            PQP.Assert.unboxOk(await analysis.getParseState()),
        );

        const nodeIdMapCollection: PQP.Parser.NodeIdMap.Collection = parseContext.contextState.nodeIdMapCollection;
        const rootId: number = PQP.Assert.asDefined(parseContext.contextState.root?.id);
        const root: Ast.TNode = PQP.MapUtils.assertGet(nodeIdMapCollection.astNodeById, rootId);

        expectSymbolsForNode(root, [
            { name: "a", kind: SymbolKind.Number },
            { name: "b", kind: SymbolKind.Number },
            { name: "c", kind: SymbolKind.Number },
        ]);
    });

    it("HelloWorldWithDocs file section", async () => {
        const text: string = TestUtils.readFile("HelloWorldWithDocs.pq");
        const textDocument: TextDocument = TestUtils.createTextMockDocument(text);

        const analysis: Analysis = AnalysisUtils.createAnalysis(
            textDocument,
            TestConstants.SimpleLibraryAnalysisSettings,
        );

        const parseContext: PQP.Parser.ParseState = PQP.Assert.asDefined(
            PQP.Assert.unboxOk(await analysis.getParseState()),
        );

        const nodeIdMapCollection: PQP.Parser.NodeIdMap.Collection = parseContext.contextState.nodeIdMapCollection;
        const rootId: number = PQP.Assert.asDefined(parseContext.contextState.root?.id);
        const root: Ast.TNode = PQP.MapUtils.assertGet(nodeIdMapCollection.astNodeById, rootId);

        expectSymbolsForNode(root, [
            { name: "HelloWorldWithDocs.Contents", kind: SymbolKind.Variable },
            { name: "HelloWorldType", kind: SymbolKind.TypeParameter },
            { name: "HelloWorldImpl", kind: SymbolKind.Function },
            { name: "HelloWorldWithDocs", kind: SymbolKind.Struct },
            { name: "HelloWorldWithDocs.Publish", kind: SymbolKind.Struct },
        ]);
    });

    it("DirectQueryForSQL file section", async () => {
        const text: string = TestUtils.readFile("DirectQueryForSQL.pq");
        const textDocument: TextDocument = TestUtils.createTextMockDocument(text);

        const analysis: Analysis = AnalysisUtils.createAnalysis(
            textDocument,
            TestConstants.SimpleLibraryAnalysisSettings,
        );

        const parseContext: PQP.Parser.ParseState = PQP.Assert.asDefined(
            PQP.Assert.unboxOk(await analysis.getParseState()),
        );

        const nodeIdMapCollection: PQP.Parser.NodeIdMap.Collection = parseContext.contextState.nodeIdMapCollection;
        const rootId: number = PQP.Assert.asDefined(parseContext.contextState.root?.id);
        const root: Ast.TNode = PQP.MapUtils.assertGet(nodeIdMapCollection.astNodeById, rootId);

        expectSymbolsForNode(root, [
            { name: "DirectSQL.Database", kind: SymbolKind.Function },
            { name: "DirectSQL", kind: SymbolKind.Struct },
            { name: "DirectSQL.UI", kind: SymbolKind.Struct },
            { name: "DirectSQL.Icons", kind: SymbolKind.Struct },
        ]);
    });
=======
        ));

    it(`let a = 1, b = 2, c = 3 in c`, async () =>
        await TestUtils.assertEqualDocumentSymbolsAnalysis(
            `let a = 1, b = 2, c = 3 in c`,
            [
                { name: `a`, kind: SymbolKind.Number },
                { name: `b`, kind: SymbolKind.Number },
                { name: `c`, kind: SymbolKind.Number },
            ],
            TestConstants.SimpleLibraryAnalysisSettings,
        ));

    it("HelloWorldWithDocs file section", async () =>
        await TestUtils.assertEqualDocumentSymbolsAnalysis(
            TestUtils.readFile(`HelloWorldWithDocs.pq`),
            [
                {
                    kind: 13,
                    name: "HelloWorldWithDocs.Contents",
                },
                {
                    kind: 26,
                    name: "HelloWorldType",
                },
                {
                    children: [
                        {
                            kind: 13,
                            name: "_count",
                        },
                        {
                            kind: 13,
                            name: "listOfMessages",
                        },
                        {
                            kind: 13,
                            name: "table",
                        },
                    ],
                    kind: 12,
                    name: "HelloWorldImpl",
                },
                {
                    children: [
                        {
                            kind: 8,
                            name: "Authentication",
                        },
                    ],
                    kind: 23,
                    name: "HelloWorldWithDocs",
                },
                {
                    children: [
                        {
                            kind: 8,
                            name: "Beta",
                        },
                        {
                            kind: 8,
                            name: "Category",
                        },
                        {
                            kind: 8,
                            name: "ButtonText",
                        },
                    ],
                    kind: 23,
                    name: "HelloWorldWithDocs.Publish",
                },
            ],
            TestConstants.SimpleLibraryAnalysisSettings,
        ));

    it("DirectQueryForSQL file section", async () =>
        await TestUtils.assertEqualDocumentSymbolsAnalysis(
            TestUtils.readFile(`DirectQueryForSQL.pq`),
            [
                {
                    children: [
                        {
                            children: [
                                {
                                    kind: 8,
                                    name: "Driver",
                                },
                                {
                                    kind: 8,
                                    name: "Server",
                                },
                                {
                                    kind: 8,
                                    name: "Database",
                                },
                            ],
                            kind: 23,
                            name: "ConnectionString",
                        },
                        {
                            kind: 13,
                            name: "Credential",
                        },
                        {
                            kind: 13,
                            name: "CredentialConnectionString",
                        },
                        {
                            kind: 13,
                            name: "OdbcDataSource",
                        },
                        {
                            kind: 13,
                            name: "Database",
                        },
                    ],
                    kind: 12,
                    name: "DirectSQL.Database",
                },
                {
                    children: [
                        {
                            kind: 13,
                            name: "json",
                        },
                        {
                            kind: 13,
                            name: "server",
                        },
                        {
                            kind: 13,
                            name: "database",
                        },
                        {
                            kind: 8,
                            name: "TestConnection",
                        },
                        {
                            kind: 8,
                            name: "Authentication",
                        },
                        {
                            kind: 8,
                            name: "Label",
                        },
                        {
                            kind: 8,
                            name: "SupportsEncryption",
                        },
                    ],
                    kind: 23,
                    name: "DirectSQL",
                },
                {
                    children: [
                        {
                            kind: 8,
                            name: "SupportsDirectQuery",
                        },
                        {
                            kind: 8,
                            name: "Category",
                        },
                        {
                            kind: 8,
                            name: "ButtonText",
                        },
                        {
                            kind: 8,
                            name: "SourceImage",
                        },
                        {
                            kind: 8,
                            name: "SourceTypeImage",
                        },
                    ],
                    kind: 23,
                    name: "DirectSQL.UI",
                },
                {
                    children: [
                        {
                            kind: 8,
                            name: "Icon16",
                        },
                        {
                            kind: 8,
                            name: "Icon32",
                        },
                    ],
                    kind: 23,
                    name: "DirectSQL.Icons",
                },
            ],
            TestConstants.SimpleLibraryAnalysisSettings,
        ));
>>>>>>> e8ff5439
});<|MERGE_RESOLUTION|>--- conflicted
+++ resolved
@@ -3,15 +3,8 @@
 
 import "mocha";
 
-<<<<<<< HEAD
-import * as TestUtils from "./testUtils";
-import { Analysis, AnalysisUtils, InspectionUtils, SymbolKind, TextDocument } from "../powerquery-language-services";
-import { AbridgedDocumentSymbol } from "./testUtils";
-import { TestConstants } from ".";
-=======
 import { TestConstants, TestUtils } from ".";
 import { SymbolKind } from "../powerquery-language-services";
->>>>>>> e8ff5439
 
 describe(`Document symbol base functions`, () => {
     it(`section foo; shared a = 1; b = "abc"; c = true;`, async () =>
@@ -23,114 +16,13 @@
                 { name: `c`, kind: SymbolKind.Boolean },
             ],
             TestConstants.SimpleLibraryAnalysisSettings,
-<<<<<<< HEAD
-        );
-
-        const parseContext: PQP.Parser.ParseState = PQP.Assert.asDefined(
-            PQP.Assert.unboxOk(await analysis.getParseState()),
-        );
-
-        const nodeIdMapCollection: PQP.Parser.NodeIdMap.Collection = parseContext.contextState.nodeIdMapCollection;
-        const rootId: number = PQP.Assert.asDefined(parseContext.contextState.root?.id);
-        const root: Ast.TNode = PQP.MapUtils.assertGet(nodeIdMapCollection.astNodeById, rootId);
-=======
-        ));
->>>>>>> e8ff5439
+        ));
 
     it(`section foo; a = {1,2};`, async () =>
         await TestUtils.assertEqualDocumentSymbolsAnalysis(
             `section foo; a = {1,2};`,
             [{ name: `a`, kind: SymbolKind.Array }],
             TestConstants.SimpleLibraryAnalysisSettings,
-<<<<<<< HEAD
-        );
-
-        const parseContext: PQP.Parser.ParseState = PQP.Assert.asDefined(
-            PQP.Assert.unboxOk(await analysis.getParseState()),
-        );
-
-        const nodeIdMapCollection: PQP.Parser.NodeIdMap.Collection = parseContext.contextState.nodeIdMapCollection;
-        const rootId: number = PQP.Assert.asDefined(parseContext.contextState.root?.id);
-        const root: Ast.TNode = PQP.MapUtils.assertGet(nodeIdMapCollection.astNodeById, rootId);
-
-        expectSymbolsForNode(root, [{ name: "a", kind: SymbolKind.Array }]);
-    });
-
-    it(`let a = 1, b = 2, c = 3 in c`, async () => {
-        const text: string = `let a = 1, b = 2, c = 3 in c`;
-        const textDocument: TextDocument = TestUtils.createTextMockDocument(text);
-
-        const analysis: Analysis = AnalysisUtils.createAnalysis(
-            textDocument,
-            TestConstants.SimpleLibraryAnalysisSettings,
-        );
-
-        const parseContext: PQP.Parser.ParseState = PQP.Assert.asDefined(
-            PQP.Assert.unboxOk(await analysis.getParseState()),
-        );
-
-        const nodeIdMapCollection: PQP.Parser.NodeIdMap.Collection = parseContext.contextState.nodeIdMapCollection;
-        const rootId: number = PQP.Assert.asDefined(parseContext.contextState.root?.id);
-        const root: Ast.TNode = PQP.MapUtils.assertGet(nodeIdMapCollection.astNodeById, rootId);
-
-        expectSymbolsForNode(root, [
-            { name: "a", kind: SymbolKind.Number },
-            { name: "b", kind: SymbolKind.Number },
-            { name: "c", kind: SymbolKind.Number },
-        ]);
-    });
-
-    it("HelloWorldWithDocs file section", async () => {
-        const text: string = TestUtils.readFile("HelloWorldWithDocs.pq");
-        const textDocument: TextDocument = TestUtils.createTextMockDocument(text);
-
-        const analysis: Analysis = AnalysisUtils.createAnalysis(
-            textDocument,
-            TestConstants.SimpleLibraryAnalysisSettings,
-        );
-
-        const parseContext: PQP.Parser.ParseState = PQP.Assert.asDefined(
-            PQP.Assert.unboxOk(await analysis.getParseState()),
-        );
-
-        const nodeIdMapCollection: PQP.Parser.NodeIdMap.Collection = parseContext.contextState.nodeIdMapCollection;
-        const rootId: number = PQP.Assert.asDefined(parseContext.contextState.root?.id);
-        const root: Ast.TNode = PQP.MapUtils.assertGet(nodeIdMapCollection.astNodeById, rootId);
-
-        expectSymbolsForNode(root, [
-            { name: "HelloWorldWithDocs.Contents", kind: SymbolKind.Variable },
-            { name: "HelloWorldType", kind: SymbolKind.TypeParameter },
-            { name: "HelloWorldImpl", kind: SymbolKind.Function },
-            { name: "HelloWorldWithDocs", kind: SymbolKind.Struct },
-            { name: "HelloWorldWithDocs.Publish", kind: SymbolKind.Struct },
-        ]);
-    });
-
-    it("DirectQueryForSQL file section", async () => {
-        const text: string = TestUtils.readFile("DirectQueryForSQL.pq");
-        const textDocument: TextDocument = TestUtils.createTextMockDocument(text);
-
-        const analysis: Analysis = AnalysisUtils.createAnalysis(
-            textDocument,
-            TestConstants.SimpleLibraryAnalysisSettings,
-        );
-
-        const parseContext: PQP.Parser.ParseState = PQP.Assert.asDefined(
-            PQP.Assert.unboxOk(await analysis.getParseState()),
-        );
-
-        const nodeIdMapCollection: PQP.Parser.NodeIdMap.Collection = parseContext.contextState.nodeIdMapCollection;
-        const rootId: number = PQP.Assert.asDefined(parseContext.contextState.root?.id);
-        const root: Ast.TNode = PQP.MapUtils.assertGet(nodeIdMapCollection.astNodeById, rootId);
-
-        expectSymbolsForNode(root, [
-            { name: "DirectSQL.Database", kind: SymbolKind.Function },
-            { name: "DirectSQL", kind: SymbolKind.Struct },
-            { name: "DirectSQL.UI", kind: SymbolKind.Struct },
-            { name: "DirectSQL.Icons", kind: SymbolKind.Struct },
-        ]);
-    });
-=======
         ));
 
     it(`let a = 1, b = 2, c = 3 in c`, async () =>
@@ -327,5 +219,4 @@
             ],
             TestConstants.SimpleLibraryAnalysisSettings,
         ));
->>>>>>> e8ff5439
 });