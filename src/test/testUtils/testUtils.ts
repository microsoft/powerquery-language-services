// Copyright (c) Microsoft Corporation.
// Licensed under the MIT license.

import * as File from "fs";
import * as Path from "path";
import { assert, expect } from "chai";
import {
    DefaultSettings,
    CommonError,
    ICancellationToken,
    Result,
    Task,
    TaskUtils,
    Parser,
    Settings,
    Assert,
} from "@microsoft/powerquery-parser";
import {
    DocumentSymbol,
    FoldingRange,
    Hover,
    Location,
    Position,
    SignatureHelp,
    SymbolKind,
} from "vscode-languageserver-types";

import * as TestConstants from "../testConstants";
import {
    Analysis,
    AnalysisSettings,
    AnalysisUtils,
    Inspection,
    PartialSemanticToken,
} from "../../powerquery-language-services";
import { MockDocument } from "../mockDocument";
<<<<<<< HEAD
import {
    ActiveNodeUtils,
    NodeScope,
    TActiveNode,
    tryNodeScope,
    TypeCacheUtils,
} from "../../powerquery-language-services/inspection";
import { Constant } from "@microsoft/powerquery-parser/lib/powerquery-parser/language";
=======
import { TActiveNode } from "../../powerquery-language-services/inspection";

export interface AbridgedDocumentSymbol {
    readonly name: string;
    readonly kind: SymbolKind;
    readonly children?: ReadonlyArray<AbridgedDocumentSymbol>;
}

export type AbridgedSignatureHelp = Pick<SignatureHelp, "activeSignature" | "activeParameter">;

export function createFileMockDocument(fileName: string): MockDocument {
    return new MockDocument(readFile(fileName), "powerquery");
}

export function createTextMockDocument(text: string): MockDocument {
    return new MockDocument(text, "powerquery");
}

export function createMockDocumentAndPosition(text: string): [MockDocument, Position] {
    validateTextWithMarker(text);
    const document: MockDocument = createTextMockDocument(text.replace("|", ""));
    const position: Position = document.positionAt(text.indexOf("|"));

    return [document, position];
}
>>>>>>> d312a7ec

export function readFile(fileName: string): string {
    const fullPath: string = Path.join(Path.dirname(__filename), "..", "files", fileName);
    assert.isTrue(File.existsSync(fullPath), `file ${fullPath} not found.`);

    return File.readFileSync(fullPath, "utf8").replace(/^\uFEFF/, "");
}

<<<<<<< HEAD
export function mockDocument(text: string): MockDocument {
    return new MockDocument(text, "powerquery");
=======
export function createAbridgedDocumentSymbols(
    documentSymbols: ReadonlyArray<DocumentSymbol>,
): ReadonlyArray<AbridgedDocumentSymbol> {
    return documentSymbols.map((documentSymbol: DocumentSymbol) => {
        if (documentSymbol.children !== undefined && documentSymbol.children.length > 0) {
            return {
                name: documentSymbol.name,
                kind: documentSymbol.kind,
                children: createAbridgedDocumentSymbols(documentSymbol.children),
            };
        } else {
            return {
                name: documentSymbol.name,
                kind: documentSymbol.kind,
            };
        }
    });
}

export function createAbridgedSignatureHelp(value: SignatureHelp): AbridgedSignatureHelp {
    return {
        activeParameter: value.activeParameter,
        activeSignature: value.activeSignature,
    };
}

export function createAnalysis(text: string, analysisSettings?: AnalysisSettings): [Analysis, Position] {
    const [document, position]: [MockDocument, Position] = createMockDocumentAndPosition(text);

    return [AnalysisUtils.createAnalysis(document, createAnalysisSettings(analysisSettings)), position];
}

export function createActiveNode(
    text: string,
    analysisSettings?: AnalysisSettings,
): Promise<Result<TActiveNode | undefined, CommonError.CommonError>> {
    const [analysis, position]: [Analysis, Position] = createAnalysis(text, analysisSettings);

    return analysis.getActiveNode(position);
}

export function createAutocompleteItems(
    text: string,
    analysisSettings?: AnalysisSettings,
    cancellationToken: ICancellationToken = TestConstants.NoOpCancellationTokenInstance,
): Promise<Result<Inspection.AutocompleteItem[] | undefined, CommonError.CommonError>> {
    const [analysis, position]: [Analysis, Position] = createAnalysis(text, analysisSettings);

    return analysis.getAutocompleteItems(position, cancellationToken);
}

export function createAutocompleteItemsForFile(
    fileName: string,
    position: Position,
    analysisSettings?: AnalysisSettings,
    cancellationToken: ICancellationToken = TestConstants.NoOpCancellationTokenInstance,
): Promise<Result<Inspection.AutocompleteItem[] | undefined, CommonError.CommonError>> {
    return createFileAnalysis(fileName, analysisSettings).getAutocompleteItems(position, cancellationToken);
}

export function createDefinition(
    text: string,
    analysisSettings?: AnalysisSettings,
    cancellationToken: ICancellationToken = TestConstants.NoOpCancellationTokenInstance,
): Promise<Result<Location[] | undefined, CommonError.CommonError>> {
    const [analysis, position]: [Analysis, Position] = createAnalysis(text, analysisSettings);

    return analysis.getDefinition(position, cancellationToken);
}

export function createFoldingRanges(
    text: string,
    analysisSettings?: AnalysisSettings,
    cancellationToken: ICancellationToken = TestConstants.NoOpCancellationTokenInstance,
): Promise<Result<FoldingRange[] | undefined, CommonError.CommonError>> {
    const analysis: Analysis = AnalysisUtils.createAnalysis(
        createTextMockDocument(text),
        createAnalysisSettings(analysisSettings),
    );

    return analysis.getFoldingRanges(cancellationToken);
}

export function createHover(
    text: string,
    analysisSettings?: AnalysisSettings,
    cancellationToken: ICancellationToken = TestConstants.NoOpCancellationTokenInstance,
): Promise<Result<Hover | undefined, CommonError.CommonError>> {
    const [analysis, position]: [Analysis, Position] = createAnalysis(text, analysisSettings);

    return analysis.getHover(position, cancellationToken);
}

export function createPartialSemanticTokens(
    text: string,
    analysisSettings?: AnalysisSettings,
    cancellationToken: ICancellationToken = TestConstants.NoOpCancellationTokenInstance,
): Promise<Result<PartialSemanticToken[] | undefined, CommonError.CommonError>> {
    const analysis: Analysis = AnalysisUtils.createAnalysis(
        createTextMockDocument(text),
        createAnalysisSettings(analysisSettings),
    );

    return analysis.getPartialSemanticTokens(cancellationToken);
}

export function createSignatureHelp(
    text: string,
    analysisSettings?: AnalysisSettings,
    cancellationToken: ICancellationToken = TestConstants.NoOpCancellationTokenInstance,
): Promise<Result<SignatureHelp | undefined, CommonError.CommonError>> {
    const [analysis, position]: [Analysis, Position] = createAnalysis(text, analysisSettings);

    return analysis.getSignatureHelp(position, cancellationToken);
}

function createFileAnalysis(fileName: string, analysisSettings?: AnalysisSettings): Analysis {
    const document: MockDocument = createTextMockDocument(readFile(fileName));

    return AnalysisUtils.createAnalysis(document, createAnalysisSettings(analysisSettings));
>>>>>>> d312a7ec
}

// export function createFileMockDocument(fileName: string): MockDocument {
//     return new MockDocument(readFile(fileName), "powerquery");
// }

// export function analysis(analysisSettings: AnalysisSettings, document: MockDocument): Analysis {
//     return AnalysisUtils.createAnalysis(document, analysisSettings);
// }

// export function analysisFromText(analysisSettings: AnalysisSettings, text: string): Analysis {
//     return analysis(analysisSettings, createTextMockDocument(text));
// }

// export function createMockDocumentAndPosition(textWithPipe: string): [MockDocument, Position] {
//     const [text, position]: [string, Position] = assertExtractPosition(textWithPipe);
//     const document: MockDocument = new MockDocument(text, "powerquery");

//     return [document, position];
// }

// export interface AbridgedDocumentSymbol {
//     readonly name: string;
//     readonly kind: SymbolKind;
//     readonly children?: ReadonlyArray<AbridgedDocumentSymbol>;
// }

// export type AbridgedSignatureHelp = Pick<SignatureHelp, "activeSignature" | "activeParameter">;

// export function createFileMockDocument(fileName: string): MockDocument {
//     return new MockDocument(readFile(fileName), "powerquery");
// }

// export function createTextMockDocument(text: string): MockDocument {
//     return new MockDocument(text, "powerquery");
// }

// export function createMockDocumentAndPosition(text: string): [MockDocument, Position] {
//     validateTextWithMarker(text);
//     const document: MockDocument = createTextMockDocument(text.replace("|", ""));
//     const position: Position = document.positionAt(text.indexOf("|"));

//     return [document, position];
// }

// export function readFile(fileName: string): string {
//     const fullPath: string = Path.join(Path.dirname(__filename), "..", "files", fileName);
//     assert.isTrue(File.existsSync(fullPath), `file ${fullPath} not found.`);

//     return File.readFileSync(fullPath, "utf8").replace(/^\uFEFF/, "");
// }

// export function createAbridgedDocumentSymbols(
//     documentSymbols: ReadonlyArray<DocumentSymbol>,
// ): ReadonlyArray<AbridgedDocumentSymbol> {
//     return documentSymbols.map((documentSymbol: DocumentSymbol) => {
//         if (documentSymbol.children !== undefined && documentSymbol.children.length > 0) {
//             return {
//                 name: documentSymbol.name,
//                 kind: documentSymbol.kind,
//                 children: createAbridgedDocumentSymbols(documentSymbol.children),
//             };
//         } else {
//             return {
//                 name: documentSymbol.name,
//                 kind: documentSymbol.kind,
//             };
//         }
//     });
// }

// export function createAbridgedSignatureHelp(value: SignatureHelp): AbridgedSignatureHelp {
//     return {
//         activeParameter: value.activeParameter,
//         activeSignature: value.activeSignature,
//     };
// }

// export function createAnalysisAndExtractPosition(
//     textWithPipe: string,
//     analysisSettings?: AnalysisSettings,
// ): [Analysis, Position] {
//     const [document, position]: [MockDocument, Position] = createMockDocumentAndPosition(textWithPipe);

//     return [AnalysisUtils.createAnalysis(document, createAnalysisSettings(analysisSettings)), position];
// }

// export function createAutocompleteItemsFromAnalysis(
//     textWithPipe: string,
//     analysisSettings?: AnalysisSettings,
//     cancellationToken: ICancellationToken = TestConstants.NoOpCancellationTokenInstance,
// ): Promise<Result<Inspection.AutocompleteItem[] | undefined, CommonError.CommonError>> {
//     const [analysis, position]: [Analysis, Position] = createAnalysisAndExtractPosition(textWithPipe, analysisSettings);

//     return analysis.getAutocompleteItems(position, cancellationToken);
// }

// export function createAutocompleteItemsForFile(
//     fileName: string,
//     position: Position,
//     analysisSettings?: AnalysisSettings,
//     cancellationToken: ICancellationToken = TestConstants.NoOpCancellationTokenInstance,
// ): Promise<Result<Inspection.AutocompleteItem[] | undefined, CommonError.CommonError>> {
//     return createFileAnalysis(fileName, analysisSettings).getAutocompleteItems(position, cancellationToken);
// }

// export function createDefinition(
//     textWithPipe: string,
//     analysisSettings?: AnalysisSettings,
//     cancellationToken: ICancellationToken = TestConstants.NoOpCancellationTokenInstance,
// ): Promise<Result<Location[] | undefined, CommonError.CommonError>> {
//     const [analysis, position]: [Analysis, Position] = createAnalysisAndExtractPosition(textWithPipe, analysisSettings);

//     return analysis.getDefinition(position, cancellationToken);
// }

// export function createFoldingRanges(
//     text: string,
//     analysisSettings?: AnalysisSettings,
//     cancellationToken: ICancellationToken = TestConstants.NoOpCancellationTokenInstance,
// ): Promise<Result<FoldingRange[] | undefined, CommonError.CommonError>> {
//     const analysis: Analysis = AnalysisUtils.createAnalysis(
//         createTextMockDocument(text),
//         createAnalysisSettings(analysisSettings),
//     );

//     return analysis.getFoldingRanges(cancellationToken);
// }

// export function createHover(
//     analysisSettings: AnalysisSettings,
//     text: string,
//     cancellationToken: ICancellationToken = TestConstants.NoOpCancellationTokenInstance,
// ): Promise<Result<Hover | undefined, CommonError.CommonError>> {
//     const [analysis, position]: [Analysis, Position] = createAnalysisAndExtractPosition(text, analysisSettings);

//     return analysis.getHover(position, cancellationToken);
// }

// export function createPartialSemanticTokens(
//     textWithPosition: string,
//     analysisSettings?: AnalysisSettings,
//     cancellationToken: ICancellationToken = TestConstants.NoOpCancellationTokenInstance,
// ): Promise<Result<PartialSemanticToken[] | undefined, CommonError.CommonError>> {
//     const analysis: Analysis = AnalysisUtils.createAnalysis(
//         createTextMockDocument(textWithPosition),
//         createAnalysisSettings(analysisSettings),
//     );

//     return analysis.getPartialSemanticTokens(cancellationToken);
// }

// export function createSignatureHelp(
//     textWithPipe: string,
//     analysisSettings?: AnalysisSettings,
//     cancellationToken: ICancellationToken = TestConstants.NoOpCancellationTokenInstance,
// ): Promise<Result<SignatureHelp | undefined, CommonError.CommonError>> {
//     const [analysis, position]: [Analysis, Position] = createAnalysisAndExtractPosition(textWithPipe, analysisSettings);

//     return analysis.getSignatureHelp(position, cancellationToken);
// }

// function createFileAnalysis(fileName: string, analysisSettings?: AnalysisSettings): Analysis {
//     const document: MockDocument = createTextMockDocument(readFile(fileName));

//     return AnalysisUtils.createAnalysis(document, createAnalysisSettings(analysisSettings));
// }

// function createAnalysisSettings(analysisSettings?: AnalysisSettings): AnalysisSettings {
//     return {
//         ...TestConstants.SimpleLibraryAnalysisSettings,
//         ...(analysisSettings ?? {}),
//     };
// }

function validateTextWithMarker(text: string): void {
    expect(text).to.contain("|", "input string must contain a | to indicate cursor position");
    expect(text.indexOf("|")).to.equal(text.lastIndexOf("|"), "input string should only have one |");
}<|MERGE_RESOLUTION|>--- conflicted
+++ resolved
@@ -4,72 +4,46 @@
 import * as File from "fs";
 import * as Path from "path";
 import { assert, expect } from "chai";
-import {
-    DefaultSettings,
-    CommonError,
-    ICancellationToken,
-    Result,
-    Task,
-    TaskUtils,
-    Parser,
-    Settings,
-    Assert,
-} from "@microsoft/powerquery-parser";
-import {
-    DocumentSymbol,
-    FoldingRange,
-    Hover,
-    Location,
-    Position,
-    SignatureHelp,
-    SymbolKind,
-} from "vscode-languageserver-types";
+import { Settings, Task, TaskUtils } from "@microsoft/powerquery-parser";
+import { Position } from "vscode-languageserver-types";
 
-import * as TestConstants from "../testConstants";
-import {
-    Analysis,
-    AnalysisSettings,
-    AnalysisUtils,
-    Inspection,
-    PartialSemanticToken,
-} from "../../powerquery-language-services";
+import { Inspection } from "../../powerquery-language-services";
 import { MockDocument } from "../mockDocument";
-<<<<<<< HEAD
-import {
-    ActiveNodeUtils,
-    NodeScope,
-    TActiveNode,
-    tryNodeScope,
-    TypeCacheUtils,
-} from "../../powerquery-language-services/inspection";
-import { Constant } from "@microsoft/powerquery-parser/lib/powerquery-parser/language";
-=======
-import { TActiveNode } from "../../powerquery-language-services/inspection";
 
-export interface AbridgedDocumentSymbol {
-    readonly name: string;
-    readonly kind: SymbolKind;
-    readonly children?: ReadonlyArray<AbridgedDocumentSymbol>;
+export function assertContainsAutocompleteItemLabels(
+    expected: ReadonlyArray<string>,
+    actual: ReadonlyArray<Inspection.AutocompleteItem>,
+): void {
+    const actualLabels: ReadonlyArray<string> = actual.map((item: Inspection.AutocompleteItem) => item.label);
+    expect(actualLabels).to.include.members(expected);
 }
 
-export type AbridgedSignatureHelp = Pick<SignatureHelp, "activeSignature" | "activeParameter">;
+export function extractPosition(textWithPipe: string): [string, Position] {
+    const lines: ReadonlyArray<string> = textWithPipe.split("\n");
+    const numLines: number = lines.length;
 
-export function createFileMockDocument(fileName: string): MockDocument {
-    return new MockDocument(readFile(fileName), "powerquery");
+    let position: Position | undefined;
+
+    for (let lineIndex: number = 0; lineIndex < numLines; lineIndex += 1) {
+        const line: string = lines[lineIndex];
+        const indexOfPipe: number = line.indexOf("|");
+
+        if (indexOfPipe !== -1) {
+            position = {
+                line: lineIndex,
+                character: indexOfPipe,
+            };
+
+            break;
+        }
+    }
+
+    if (position === undefined) {
+        throw new Error(`couldn't find a pipe character in the input text`);
+    }
+
+    return [textWithPipe.replace("|", ""), position];
 }
-
-export function createTextMockDocument(text: string): MockDocument {
-    return new MockDocument(text, "powerquery");
-}
-
-export function createMockDocumentAndPosition(text: string): [MockDocument, Position] {
-    validateTextWithMarker(text);
-    const document: MockDocument = createTextMockDocument(text.replace("|", ""));
-    const position: Position = document.positionAt(text.indexOf("|"));
-
-    return [document, position];
-}
->>>>>>> d312a7ec
 
 export function readFile(fileName: string): string {
     const fullPath: string = Path.join(Path.dirname(__filename), "..", "files", fileName);
@@ -78,307 +52,19 @@
     return File.readFileSync(fullPath, "utf8").replace(/^\uFEFF/, "");
 }
 
-<<<<<<< HEAD
 export function mockDocument(text: string): MockDocument {
     return new MockDocument(text, "powerquery");
-=======
-export function createAbridgedDocumentSymbols(
-    documentSymbols: ReadonlyArray<DocumentSymbol>,
-): ReadonlyArray<AbridgedDocumentSymbol> {
-    return documentSymbols.map((documentSymbol: DocumentSymbol) => {
-        if (documentSymbol.children !== undefined && documentSymbol.children.length > 0) {
-            return {
-                name: documentSymbol.name,
-                kind: documentSymbol.kind,
-                children: createAbridgedDocumentSymbols(documentSymbol.children),
-            };
-        } else {
-            return {
-                name: documentSymbol.name,
-                kind: documentSymbol.kind,
-            };
-        }
-    });
 }
 
-export function createAbridgedSignatureHelp(value: SignatureHelp): AbridgedSignatureHelp {
-    return {
-        activeParameter: value.activeParameter,
-        activeSignature: value.activeSignature,
-    };
-}
+export async function assertParse(
+    settings: Settings,
+    text: string,
+): Promise<Task.ParseTaskOk | Task.ParseTaskParseError> {
+    const triedLexParseTask: Task.TriedLexParseTask = await TaskUtils.tryLexParse(settings, text);
 
-export function createAnalysis(text: string, analysisSettings?: AnalysisSettings): [Analysis, Position] {
-    const [document, position]: [MockDocument, Position] = createMockDocumentAndPosition(text);
-
-    return [AnalysisUtils.createAnalysis(document, createAnalysisSettings(analysisSettings)), position];
-}
-
-export function createActiveNode(
-    text: string,
-    analysisSettings?: AnalysisSettings,
-): Promise<Result<TActiveNode | undefined, CommonError.CommonError>> {
-    const [analysis, position]: [Analysis, Position] = createAnalysis(text, analysisSettings);
-
-    return analysis.getActiveNode(position);
-}
-
-export function createAutocompleteItems(
-    text: string,
-    analysisSettings?: AnalysisSettings,
-    cancellationToken: ICancellationToken = TestConstants.NoOpCancellationTokenInstance,
-): Promise<Result<Inspection.AutocompleteItem[] | undefined, CommonError.CommonError>> {
-    const [analysis, position]: [Analysis, Position] = createAnalysis(text, analysisSettings);
-
-    return analysis.getAutocompleteItems(position, cancellationToken);
-}
-
-export function createAutocompleteItemsForFile(
-    fileName: string,
-    position: Position,
-    analysisSettings?: AnalysisSettings,
-    cancellationToken: ICancellationToken = TestConstants.NoOpCancellationTokenInstance,
-): Promise<Result<Inspection.AutocompleteItem[] | undefined, CommonError.CommonError>> {
-    return createFileAnalysis(fileName, analysisSettings).getAutocompleteItems(position, cancellationToken);
-}
-
-export function createDefinition(
-    text: string,
-    analysisSettings?: AnalysisSettings,
-    cancellationToken: ICancellationToken = TestConstants.NoOpCancellationTokenInstance,
-): Promise<Result<Location[] | undefined, CommonError.CommonError>> {
-    const [analysis, position]: [Analysis, Position] = createAnalysis(text, analysisSettings);
-
-    return analysis.getDefinition(position, cancellationToken);
-}
-
-export function createFoldingRanges(
-    text: string,
-    analysisSettings?: AnalysisSettings,
-    cancellationToken: ICancellationToken = TestConstants.NoOpCancellationTokenInstance,
-): Promise<Result<FoldingRange[] | undefined, CommonError.CommonError>> {
-    const analysis: Analysis = AnalysisUtils.createAnalysis(
-        createTextMockDocument(text),
-        createAnalysisSettings(analysisSettings),
-    );
-
-    return analysis.getFoldingRanges(cancellationToken);
-}
-
-export function createHover(
-    text: string,
-    analysisSettings?: AnalysisSettings,
-    cancellationToken: ICancellationToken = TestConstants.NoOpCancellationTokenInstance,
-): Promise<Result<Hover | undefined, CommonError.CommonError>> {
-    const [analysis, position]: [Analysis, Position] = createAnalysis(text, analysisSettings);
-
-    return analysis.getHover(position, cancellationToken);
-}
-
-export function createPartialSemanticTokens(
-    text: string,
-    analysisSettings?: AnalysisSettings,
-    cancellationToken: ICancellationToken = TestConstants.NoOpCancellationTokenInstance,
-): Promise<Result<PartialSemanticToken[] | undefined, CommonError.CommonError>> {
-    const analysis: Analysis = AnalysisUtils.createAnalysis(
-        createTextMockDocument(text),
-        createAnalysisSettings(analysisSettings),
-    );
-
-    return analysis.getPartialSemanticTokens(cancellationToken);
-}
-
-export function createSignatureHelp(
-    text: string,
-    analysisSettings?: AnalysisSettings,
-    cancellationToken: ICancellationToken = TestConstants.NoOpCancellationTokenInstance,
-): Promise<Result<SignatureHelp | undefined, CommonError.CommonError>> {
-    const [analysis, position]: [Analysis, Position] = createAnalysis(text, analysisSettings);
-
-    return analysis.getSignatureHelp(position, cancellationToken);
-}
-
-function createFileAnalysis(fileName: string, analysisSettings?: AnalysisSettings): Analysis {
-    const document: MockDocument = createTextMockDocument(readFile(fileName));
-
-    return AnalysisUtils.createAnalysis(document, createAnalysisSettings(analysisSettings));
->>>>>>> d312a7ec
-}
-
-// export function createFileMockDocument(fileName: string): MockDocument {
-//     return new MockDocument(readFile(fileName), "powerquery");
-// }
-
-// export function analysis(analysisSettings: AnalysisSettings, document: MockDocument): Analysis {
-//     return AnalysisUtils.createAnalysis(document, analysisSettings);
-// }
-
-// export function analysisFromText(analysisSettings: AnalysisSettings, text: string): Analysis {
-//     return analysis(analysisSettings, createTextMockDocument(text));
-// }
-
-// export function createMockDocumentAndPosition(textWithPipe: string): [MockDocument, Position] {
-//     const [text, position]: [string, Position] = assertExtractPosition(textWithPipe);
-//     const document: MockDocument = new MockDocument(text, "powerquery");
-
-//     return [document, position];
-// }
-
-// export interface AbridgedDocumentSymbol {
-//     readonly name: string;
-//     readonly kind: SymbolKind;
-//     readonly children?: ReadonlyArray<AbridgedDocumentSymbol>;
-// }
-
-// export type AbridgedSignatureHelp = Pick<SignatureHelp, "activeSignature" | "activeParameter">;
-
-// export function createFileMockDocument(fileName: string): MockDocument {
-//     return new MockDocument(readFile(fileName), "powerquery");
-// }
-
-// export function createTextMockDocument(text: string): MockDocument {
-//     return new MockDocument(text, "powerquery");
-// }
-
-// export function createMockDocumentAndPosition(text: string): [MockDocument, Position] {
-//     validateTextWithMarker(text);
-//     const document: MockDocument = createTextMockDocument(text.replace("|", ""));
-//     const position: Position = document.positionAt(text.indexOf("|"));
-
-//     return [document, position];
-// }
-
-// export function readFile(fileName: string): string {
-//     const fullPath: string = Path.join(Path.dirname(__filename), "..", "files", fileName);
-//     assert.isTrue(File.existsSync(fullPath), `file ${fullPath} not found.`);
-
-//     return File.readFileSync(fullPath, "utf8").replace(/^\uFEFF/, "");
-// }
-
-// export function createAbridgedDocumentSymbols(
-//     documentSymbols: ReadonlyArray<DocumentSymbol>,
-// ): ReadonlyArray<AbridgedDocumentSymbol> {
-//     return documentSymbols.map((documentSymbol: DocumentSymbol) => {
-//         if (documentSymbol.children !== undefined && documentSymbol.children.length > 0) {
-//             return {
-//                 name: documentSymbol.name,
-//                 kind: documentSymbol.kind,
-//                 children: createAbridgedDocumentSymbols(documentSymbol.children),
-//             };
-//         } else {
-//             return {
-//                 name: documentSymbol.name,
-//                 kind: documentSymbol.kind,
-//             };
-//         }
-//     });
-// }
-
-// export function createAbridgedSignatureHelp(value: SignatureHelp): AbridgedSignatureHelp {
-//     return {
-//         activeParameter: value.activeParameter,
-//         activeSignature: value.activeSignature,
-//     };
-// }
-
-// export function createAnalysisAndExtractPosition(
-//     textWithPipe: string,
-//     analysisSettings?: AnalysisSettings,
-// ): [Analysis, Position] {
-//     const [document, position]: [MockDocument, Position] = createMockDocumentAndPosition(textWithPipe);
-
-//     return [AnalysisUtils.createAnalysis(document, createAnalysisSettings(analysisSettings)), position];
-// }
-
-// export function createAutocompleteItemsFromAnalysis(
-//     textWithPipe: string,
-//     analysisSettings?: AnalysisSettings,
-//     cancellationToken: ICancellationToken = TestConstants.NoOpCancellationTokenInstance,
-// ): Promise<Result<Inspection.AutocompleteItem[] | undefined, CommonError.CommonError>> {
-//     const [analysis, position]: [Analysis, Position] = createAnalysisAndExtractPosition(textWithPipe, analysisSettings);
-
-//     return analysis.getAutocompleteItems(position, cancellationToken);
-// }
-
-// export function createAutocompleteItemsForFile(
-//     fileName: string,
-//     position: Position,
-//     analysisSettings?: AnalysisSettings,
-//     cancellationToken: ICancellationToken = TestConstants.NoOpCancellationTokenInstance,
-// ): Promise<Result<Inspection.AutocompleteItem[] | undefined, CommonError.CommonError>> {
-//     return createFileAnalysis(fileName, analysisSettings).getAutocompleteItems(position, cancellationToken);
-// }
-
-// export function createDefinition(
-//     textWithPipe: string,
-//     analysisSettings?: AnalysisSettings,
-//     cancellationToken: ICancellationToken = TestConstants.NoOpCancellationTokenInstance,
-// ): Promise<Result<Location[] | undefined, CommonError.CommonError>> {
-//     const [analysis, position]: [Analysis, Position] = createAnalysisAndExtractPosition(textWithPipe, analysisSettings);
-
-//     return analysis.getDefinition(position, cancellationToken);
-// }
-
-// export function createFoldingRanges(
-//     text: string,
-//     analysisSettings?: AnalysisSettings,
-//     cancellationToken: ICancellationToken = TestConstants.NoOpCancellationTokenInstance,
-// ): Promise<Result<FoldingRange[] | undefined, CommonError.CommonError>> {
-//     const analysis: Analysis = AnalysisUtils.createAnalysis(
-//         createTextMockDocument(text),
-//         createAnalysisSettings(analysisSettings),
-//     );
-
-//     return analysis.getFoldingRanges(cancellationToken);
-// }
-
-// export function createHover(
-//     analysisSettings: AnalysisSettings,
-//     text: string,
-//     cancellationToken: ICancellationToken = TestConstants.NoOpCancellationTokenInstance,
-// ): Promise<Result<Hover | undefined, CommonError.CommonError>> {
-//     const [analysis, position]: [Analysis, Position] = createAnalysisAndExtractPosition(text, analysisSettings);
-
-//     return analysis.getHover(position, cancellationToken);
-// }
-
-// export function createPartialSemanticTokens(
-//     textWithPosition: string,
-//     analysisSettings?: AnalysisSettings,
-//     cancellationToken: ICancellationToken = TestConstants.NoOpCancellationTokenInstance,
-// ): Promise<Result<PartialSemanticToken[] | undefined, CommonError.CommonError>> {
-//     const analysis: Analysis = AnalysisUtils.createAnalysis(
-//         createTextMockDocument(textWithPosition),
-//         createAnalysisSettings(analysisSettings),
-//     );
-
-//     return analysis.getPartialSemanticTokens(cancellationToken);
-// }
-
-// export function createSignatureHelp(
-//     textWithPipe: string,
-//     analysisSettings?: AnalysisSettings,
-//     cancellationToken: ICancellationToken = TestConstants.NoOpCancellationTokenInstance,
-// ): Promise<Result<SignatureHelp | undefined, CommonError.CommonError>> {
-//     const [analysis, position]: [Analysis, Position] = createAnalysisAndExtractPosition(textWithPipe, analysisSettings);
-
-//     return analysis.getSignatureHelp(position, cancellationToken);
-// }
-
-// function createFileAnalysis(fileName: string, analysisSettings?: AnalysisSettings): Analysis {
-//     const document: MockDocument = createTextMockDocument(readFile(fileName));
-
-//     return AnalysisUtils.createAnalysis(document, createAnalysisSettings(analysisSettings));
-// }
-
-// function createAnalysisSettings(analysisSettings?: AnalysisSettings): AnalysisSettings {
-//     return {
-//         ...TestConstants.SimpleLibraryAnalysisSettings,
-//         ...(analysisSettings ?? {}),
-//     };
-// }
-
-function validateTextWithMarker(text: string): void {
-    expect(text).to.contain("|", "input string must contain a | to indicate cursor position");
-    expect(text.indexOf("|")).to.equal(text.lastIndexOf("|"), "input string should only have one |");
+    if (TaskUtils.isParseStageOk(triedLexParseTask) || TaskUtils.isParseStageParseError(triedLexParseTask)) {
+        return triedLexParseTask;
+    } else {
+        throw new Error(`unexpected task stage: ${triedLexParseTask.stage}`);
+    }
 }