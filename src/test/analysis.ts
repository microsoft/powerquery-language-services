--- conflicted
+++ resolved
@@ -12,9 +12,6 @@
 } from "@microsoft/powerquery-parser";
 import { expect } from "chai";
 
-<<<<<<< HEAD
-import type { AnalysisSettings, Hover, Inspection, Library, SignatureHelp } from "../powerquery-language-services";
-=======
 import type {
     Analysis,
     AnalysisSettings,
@@ -24,7 +21,6 @@
     Position,
     SignatureHelp,
 } from "../powerquery-language-services";
->>>>>>> e8ff5439
 import type { AutocompleteItem, TypeCache } from "../powerquery-language-services/inspection";
 import { ILibraryProvider, ILocalDocumentProvider } from "../powerquery-language-services/providers/commonTypes";
 import { TestConstants, TestUtils } from ".";
