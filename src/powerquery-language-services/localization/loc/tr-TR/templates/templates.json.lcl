--- conflicted
+++ resolved
@@ -97,12 +97,9 @@
       <Item ItemId=";error_validation_unknownIdentifier_suggestion" ItemType="0" PsrId="306" InstFlg="true" Leaf="true">
         <Str Cat="Text">
           <Val><![CDATA[Cannot find the name '{identifier}', did you mean '{suggestion}'?]]></Val>
-<<<<<<< HEAD
-=======
           <Tgt Cat="Text" Stat="Loc" Orig="New">
             <Val><![CDATA['{identifier}' adı bulunamıyor. Şunu mu demek istediniz: '{suggestion}'?]]></Val>
           </Tgt>
->>>>>>> 93b55c3c
         </Str>
         <Disp Icon="Str" />
       </Item>
