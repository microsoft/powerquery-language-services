{
    "error_validation_duplicate_identifier": "Duplicate identifier '{identifier}'",
    "_error_validation_duplicate_identifier.comment": "A common error where the user declared two values using the same name. Expected to be user facing.",

    "error_validation_invokeExpression_missingMandatory_named": "'{funcName}' is missing an argument for the non-optional parameter '{argName}'.",
    "_error_validation_invokeExpression_missingMandatory_named.comment": "An error when a named function call is missing a mandatory argument. Expected to be user facing.",

    "error_validation_invokeExpression_missingMandatory_unnamed": "Missing an argument for the non-optional parameter '{argName}'.",
    "_error_validation_invokeExpression_missingMandatory_unnamed.comment": "An error when an unnamed function call is missing a mandatory argument. Expected to be user facing.",

    "error_validation_invokeExpression_typeMismatch_named": "'{funcName} expected the argument for '{argName}' to be '{expected}', but got '{actual}' instead.",
    "_error_validation_invokeExpression_typeMismatch_named.comment": "An error when a named function call is missing a mandatory argument. Expected to be user facing.",

    "error_validation_invokeExpression_typeMismatch_unnamed": "Expected the argument for '{argName}' to be '{expected}', but got '{actual}' instead.",
<<<<<<< HEAD
    "_error_validation_invokeExpression_typeMismatch_unnamed.comment": "An error when a named function call is missing a mandatory argument. Expected to be user facing."
=======
    "_error_validation_invokeExpression_typeMismatch_unnamed.comment": "An error when an unnamed function call is missing a mandatory argument. Expected to be user facing."
>>>>>>> 91923d1e
}<|MERGE_RESOLUTION|>--- conflicted
+++ resolved
@@ -12,9 +12,5 @@
     "_error_validation_invokeExpression_typeMismatch_named.comment": "An error when a named function call is missing a mandatory argument. Expected to be user facing.",
 
     "error_validation_invokeExpression_typeMismatch_unnamed": "Expected the argument for '{argName}' to be '{expected}', but got '{actual}' instead.",
-<<<<<<< HEAD
-    "_error_validation_invokeExpression_typeMismatch_unnamed.comment": "An error when a named function call is missing a mandatory argument. Expected to be user facing."
-=======
     "_error_validation_invokeExpression_typeMismatch_unnamed.comment": "An error when an unnamed function call is missing a mandatory argument. Expected to be user facing."
->>>>>>> 91923d1e
 }