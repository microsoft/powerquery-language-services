--- conflicted
+++ resolved
@@ -54,11 +54,7 @@
         );
 
         const attributeIndex: number =
-<<<<<<< HEAD
-            XorNodeUtils.isAstXor(parent) && activeNode.leafKind === ActiveNodeLeafKind.IsAfterPosition
-=======
-            XorNodeUtils.isAst(parent) && activeNode.leafKind === ActiveNodeLeafKind.AfterAstNode
->>>>>>> 9de830ec
+            XorNodeUtils.isAst(parent) && activeNode.leafKind === ActiveNodeLeafKind.IsAfterPosition
                 ? childAttributeIndex + 1
                 : childAttributeIndex;
 
