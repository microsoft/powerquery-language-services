// Copyright (c) Microsoft Corporation.
// Licensed under the MIT license.

import * as PQP from "@microsoft/powerquery-parser";
import {
    AncestryUtils,
    NodeIdMap,
    NodeIdMapIterator,
    NodeIdMapUtils,
    TXorNode,
    XorNodeUtils,
} from "@microsoft/powerquery-parser/lib/powerquery-parser/parser";
import { Ast, TypeUtils } from "@microsoft/powerquery-parser/lib/powerquery-parser/language";
import { MapUtils, ResultUtils } from "@microsoft/powerquery-parser";

import { Inspection, InspectionTraceConstant, TraceUtils } from "../..";
import {
    LetVariableScopeItem,
    NodeScope,
    ParameterScopeItem,
    RecordFieldScopeItem,
    ScopeById,
    ScopeItemKind,
    SectionMemberScopeItem,
    TriedNodeScope,
    TScopeItem,
} from "./scope";
import {
    PseduoFunctionExpressionType,
    pseudoFunctionExpressionType,
    PseudoFunctionParameterType,
} from "../pseudoFunctionExpressionType";
import { Trace, TraceConstant } from "@microsoft/powerquery-parser/lib/powerquery-parser/common/trace";

// Builds a scope for the given node.
export async function tryNodeScope(
    settings: PQP.CommonSettings,
    nodeIdMapCollection: NodeIdMap.Collection,
    nodeId: number,
    // scopeById may get mutated by adding new entries.
    scopeById: ScopeById,
): Promise<TriedNodeScope> {
    const trace: Trace = settings.traceManager.entry(
        InspectionTraceConstant.InspectScope,
        tryNodeScope.name,
        settings.initialCorrelationId,
    );

    const updatedSettings: PQP.CommonSettings = {
        ...settings,
        initialCorrelationId: trace.id,
    };

    const result: TriedNodeScope = await ResultUtils.ensureResultAsync(async () => {
        const ancestry: ReadonlyArray<TXorNode> = AncestryUtils.assertGetAncestry(nodeIdMapCollection, nodeId);

        if (ancestry.length === 0) {
            return new Map();
        }

        await inspectScope(updatedSettings, nodeIdMapCollection, ancestry, scopeById, trace.id);

        const result: NodeScope = MapUtils.assertGet(scopeById, nodeId, `expected nodeId in scope result`, {
            nodeId,
        });

        return result;
    }, updatedSettings.locale);

    trace.exit();

    return result;
}

export async function assertGetOrCreateNodeScope(
    settings: PQP.CommonSettings,
    nodeIdMapCollection: NodeIdMap.Collection,
    nodeId: number,
    // scopeById may get mutated by adding new entries.
    scopeById: ScopeById,
): Promise<Inspection.TriedNodeScope> {
    const trace: Trace = settings.traceManager.entry(
        InspectionTraceConstant.InspectScope,
        assertGetOrCreateNodeScope.name,
        settings.initialCorrelationId,
    );

    const updatedSettings: PQP.CommonSettings = {
        ...settings,
        initialCorrelationId: trace.id,
    };

    const nodeScope: NodeScope | undefined = scopeById.get(nodeId);

    if (nodeScope !== undefined) {
        trace.exit({ [TraceConstant.IsThrowing]: false });

        return ResultUtils.boxOk(nodeScope);
    }

    const triedNodeScope: TriedNodeScope = await tryNodeScope(updatedSettings, nodeIdMapCollection, nodeId, scopeById);

    if (ResultUtils.isError(triedNodeScope)) {
        trace.exit({ [TraceConstant.IsThrowing]: true });

        throw triedNodeScope;
    }

    trace.exit({ [TraceConstant.IsThrowing]: false });

    return triedNodeScope;
}

interface ScopeInspectionState extends Pick<PQP.CommonSettings, "traceManager"> {
    readonly givenScope: ScopeById;
    readonly ancestry: ReadonlyArray<TXorNode>;
    readonly nodeIdMapCollection: NodeIdMap.Collection;
    ancestryIndex: number;
}

async function inspectScope(
    settings: PQP.CommonSettings,
    nodeIdMapCollection: NodeIdMap.Collection,
    ancestry: ReadonlyArray<TXorNode>,
    // scopeById may get mutated by adding new entries.
    scopeById: ScopeById,
    correlationId: number,
): Promise<void> {
    const trace: Trace = settings.traceManager.entry(
        InspectionTraceConstant.InspectScope,
        inspectScope.name,
        correlationId,
    );

    const rootId: number = ancestry[0].node.id;

    // A scope for the given ancestry has already been generated.
    const cached: NodeScope | undefined = scopeById.get(rootId);

    if (cached !== undefined) {
        trace.exit();

        return;
    }

    const state: ScopeInspectionState = {
        traceManager: settings.traceManager,
        givenScope: scopeById,
        ancestry,
        nodeIdMapCollection,
        ancestryIndex: 0,
    };

    // Build up the scope through a top-down inspection.
    const numNodes: number = ancestry.length;

    for (let ancestryIndex: number = numNodes - 1; ancestryIndex >= 0; ancestryIndex -= 1) {
        state.ancestryIndex = ancestryIndex;
        const xorNode: TXorNode = ancestry[ancestryIndex];

        // eslint-disable-next-line no-await-in-loop
        await inspectNode(state, xorNode, trace.id);
    }

    trace.exit();
}

// eslint-disable-next-line require-await
async function inspectNode(state: ScopeInspectionState, xorNode: TXorNode, correlationId: number): Promise<void> {
    const trace: Trace = state.traceManager.entry(
        InspectionTraceConstant.InspectScope,
        inspectNode.name,
        correlationId,
        TraceUtils.createXorNodeDetails(xorNode),
    );

    switch (xorNode.node.kind) {
        case Ast.NodeKind.EachExpression:
            inspectEachExpression(state, xorNode, trace.id);
            break;

        case Ast.NodeKind.FunctionExpression:
            inspectFunctionExpression(state, xorNode, trace.id);
            break;

        case Ast.NodeKind.LetExpression:
            inspectLetExpression(state, xorNode, trace.id);
            break;

        case Ast.NodeKind.RecordExpression:
        case Ast.NodeKind.RecordLiteral:
            inspectRecordExpressionOrRecordLiteral(state, xorNode, trace.id);
            break;

        case Ast.NodeKind.Section:
            inspectSection(state, xorNode, trace.id);
            break;

        default:
            localGetOrCreateNodeScope(state, xorNode.node.id, undefined, trace.id);
    }

    trace.exit();
}

function inspectEachExpression(state: ScopeInspectionState, eachExpr: TXorNode, correlationId: number): void {
    const trace: Trace = state.traceManager.entry(
        InspectionTraceConstant.InspectScope,
        inspectEachExpression.name,
        correlationId,
    );

    XorNodeUtils.assertIsNodeKind<Ast.EachExpression>(eachExpr, Ast.NodeKind.EachExpression);

    expandChildScope(
        state,
        eachExpr,
        [1],
        [
            [
                "_",
                {
                    kind: ScopeItemKind.Each,
                    id: eachExpr.node.id,
                    isRecursive: false,
                    eachExpression: eachExpr,
                },
            ],
        ],
        localGetOrCreateNodeScope(state, eachExpr.node.id, undefined, trace.id),
        trace.id,
    );

    trace.exit();
}

function inspectFunctionExpression(state: ScopeInspectionState, fnExpr: TXorNode, correlationId: number): void {
    const trace: Trace = state.traceManager.entry(
        InspectionTraceConstant.InspectScope,
        inspectFunctionExpression.name,
        correlationId,
    );

    XorNodeUtils.assertIsNodeKind<Ast.FunctionExpression>(fnExpr, Ast.NodeKind.FunctionExpression);

    // Propegates the parent's scope.
    const nodeScope: NodeScope = localGetOrCreateNodeScope(state, fnExpr.node.id, undefined, trace.id);
    const pseudoType: PseduoFunctionExpressionType = pseudoFunctionExpressionType(state.nodeIdMapCollection, fnExpr);

    const newEntries: ReadonlyArray<[string, ParameterScopeItem]> = pseudoType.parameters.map(
        (parameter: PseudoFunctionParameterType) => [
            parameter.name.literal,
            {
                kind: ScopeItemKind.Parameter,
                id: parameter.id,
                isRecursive: false,
                name: parameter.name,
                isOptional: parameter.isOptional,
                isNullable: parameter.isNullable,
                type: parameter.type ? TypeUtils.primitiveTypeConstantKindFromTypeKind(parameter.type) : undefined,
            },
        ],
    );

    expandChildScope(state, fnExpr, [3], newEntries, nodeScope, trace.id);
    trace.exit();
}

function inspectLetExpression(state: ScopeInspectionState, letExpr: TXorNode, correlationId: number): void {
    const trace: Trace = state.traceManager.entry(
        InspectionTraceConstant.InspectScope,
        inspectLetExpression.name,
        correlationId,
    );

    XorNodeUtils.assertIsNodeKind<Ast.LetExpression>(letExpr, Ast.NodeKind.LetExpression);

    // Propegates the parent's scope.
    const nodeScope: NodeScope = localGetOrCreateNodeScope(state, letExpr.node.id, undefined, trace.id);

    const keyValuePairs: ReadonlyArray<NodeIdMapIterator.LetKeyValuePair> = NodeIdMapIterator.iterLetExpression(
        state.nodeIdMapCollection,
        letExpr,
    );

    inspectKeyValuePairs(state, nodeScope, keyValuePairs, createLetVariableScopeItem, trace.id);

    // Places the assignments from the 'let' into LetExpression.expression
    const newEntries: ReadonlyArray<[string, LetVariableScopeItem]> = scopeItemsFromKeyValuePairs(
        keyValuePairs,
        -1,
        createLetVariableScopeItem,
    );

    expandChildScope(state, letExpr, [3], newEntries, nodeScope, trace.id);
    trace.exit();
}

function inspectRecordExpressionOrRecordLiteral(
    state: ScopeInspectionState,
    record: TXorNode,
    correlationId: number,
): void {
    const trace: Trace = state.traceManager.entry(
        InspectionTraceConstant.InspectScope,
        inspectRecordExpressionOrRecordLiteral.name,
        correlationId,
    );

    XorNodeUtils.assertIsRecord(record);

    // Propegates the parent's scope.
    const nodeScope: NodeScope = localGetOrCreateNodeScope(state, record.node.id, undefined, trace.id);

    const keyValuePairs: ReadonlyArray<NodeIdMapIterator.RecordKeyValuePair> = NodeIdMapIterator.iterRecord(
        state.nodeIdMapCollection,
        record,
    );

    inspectKeyValuePairs(state, nodeScope, keyValuePairs, createRecordMemberScopeItem, trace.id);
    trace.exit();
}

function inspectSection(state: ScopeInspectionState, section: TXorNode, correlationId: number): void {
    const trace: Trace = state.traceManager.entry(
        InspectionTraceConstant.InspectScope,
        inspectSection.name,
        correlationId,
    );

    XorNodeUtils.assertIsNodeKind<Ast.Section>(section, Ast.NodeKind.Section);

    const keyValuePairs: ReadonlyArray<NodeIdMapIterator.SectionKeyValuePair> = NodeIdMapIterator.iterSection(
        state.nodeIdMapCollection,
        section,
    );

    for (const kvp of keyValuePairs) {
        if (kvp.value === undefined) {
            continue;
        }

        const newScopeItems: ReadonlyArray<[string, SectionMemberScopeItem]> = scopeItemsFromKeyValuePairs(
            keyValuePairs,
            kvp.key.id,
            createSectionMemberScopeItem,
        );

        if (newScopeItems.length !== 0) {
            expandScope(state, kvp.value, newScopeItems, new Map(), trace.id);
        }
    }

    trace.exit();
}

// Expands the scope on the value part of the key value pair.
function inspectKeyValuePairs<T extends TScopeItem, KVP extends NodeIdMapIterator.TKeyValuePair>(
    state: ScopeInspectionState,
    parentScope: NodeScope,
    keyValuePairs: ReadonlyArray<KVP>,
    createFn: (keyValuePair: KVP, recursive: boolean) => T,
    correlationId: number,
): void {
    const trace: Trace = state.traceManager.entry(
        InspectionTraceConstant.InspectScope,
        inspectKeyValuePairs.name,
        correlationId,
    );

    for (const kvp of keyValuePairs) {
        if (kvp.value === undefined) {
            continue;
        }

        const newScopeItems: ReadonlyArray<[string, T]> = scopeItemsFromKeyValuePairs(
            keyValuePairs,
            kvp.key.id,
            createFn,
        );

        if (newScopeItems.length !== 0) {
            expandScope(state, kvp.value, newScopeItems, parentScope, trace.id);
        }
    }

    trace.exit();
}

function expandScope(
    state: ScopeInspectionState,
    xorNode: TXorNode,
    newEntries: ReadonlyArray<[string, TScopeItem]>,
    defaultScope: NodeScope | undefined,
    correlationId: number,
): void {
    const nodeScope: NodeScope = localGetOrCreateNodeScope(state, xorNode.node.id, defaultScope, correlationId);

    for (const [key, value] of newEntries) {
        nodeScope.set(value.isRecursive ? `@${key}` : key, value);
    }
}

function expandChildScope(
    state: ScopeInspectionState,
    parent: TXorNode,
    childAttributeIds: ReadonlyArray<number>,
    newEntries: ReadonlyArray<[string, TScopeItem]>,
    defaultScope: NodeScope | undefined,
    correlationId: number,
): void {
    const nodeIdMapCollection: NodeIdMap.Collection = state.nodeIdMapCollection;
    const parentId: number = parent.node.id;

    // TODO: optimize this
    for (const attributeId of childAttributeIds) {
        const child: TXorNode | undefined = NodeIdMapUtils.nthChild(nodeIdMapCollection, parentId, attributeId);

        if (child !== undefined) {
            expandScope(state, child, newEntries, defaultScope, correlationId);
        }
    }
}

// Any operation done on a scope should first invoke `scopeFor` for data integrity.
function localGetOrCreateNodeScope(
    state: ScopeInspectionState,
    nodeId: number,
    defaultScope: NodeScope | undefined,
    correlationId: number,
): NodeScope {
    const trace: Trace = state.traceManager.entry(
        InspectionTraceConstant.InspectScope,
        localGetOrCreateNodeScope.name,
        correlationId,
        {
            nodeId,
        },
    );

    // If scopeFor has already been called then there should be a nodeId in the givenScope.
    const givenScope: NodeScope | undefined = state.givenScope.get(nodeId);

    if (givenScope !== undefined) {
        trace.exit({ [TraceConstant.Result]: "givenScope cache hit" });

        return givenScope;
    }

    if (defaultScope !== undefined) {
        const shallowCopy: NodeScope = new Map(defaultScope.entries());
        state.givenScope.set(nodeId, shallowCopy);
        trace.exit({ [TraceConstant.Result]: "defaultScope entry" });

        return shallowCopy;
    }

    // Default to a parent's scope if the node has a parent.
    const parent: TXorNode | undefined = NodeIdMapUtils.parentXor(state.nodeIdMapCollection, nodeId);

    if (parent !== undefined) {
        const parentNodeId: number = parent.node.id;
        const parentGivenScope: NodeScope | undefined = state.givenScope.get(parentNodeId);

        if (parentGivenScope !== undefined) {
            const shallowCopy: NodeScope = new Map(parentGivenScope.entries());
            state.givenScope.set(nodeId, shallowCopy);
            trace.exit({ [TraceConstant.Result]: "parent givenScope hit" });

            return parentGivenScope;
        }
    }

    // The node has no parent or it hasn't been visited.
    const newScope: NodeScope = new Map();
    state.givenScope.set(nodeId, newScope);
    trace.exit({ [TraceConstant.Result]: "set new entry" });

    return newScope;
}

function scopeItemsFromKeyValuePairs<T extends TScopeItem, KVP extends NodeIdMapIterator.TKeyValuePair>(
    keyValuePairs: ReadonlyArray<KVP>,
    ancestorKeyNodeId: number,
    createFn: (keyValuePair: KVP, isRecursive: boolean) => T,
): ReadonlyArray<[string, T]> {
<<<<<<< HEAD
    return keyValuePairs
        .filter((keyValuePair: KVP) => keyValuePair.value !== undefined)
        .map((keyValuePair: KVP) => [
            keyValuePair.keyLiteral,
            createFn(keyValuePair, ancestorKeyNodeId === keyValuePair.key.id),
        ]);
=======
    const result: [string, T][] = [];

    // A key of `#"foo" should add `foo` and `#"foo"` to the scope.
    // A key of foo should only add "foo" to the scope.
    for (const kvp of keyValuePairs.filter((keyValuePair: KVP) => keyValuePair.maybeValue !== undefined)) {
        result.push([kvp.normalizedKeyLiteral, createFn(kvp, ancestorKeyNodeId === kvp.key.id)]);

        if (kvp.keyLiteral !== kvp.normalizedKeyLiteral) {
            result.push([kvp.keyLiteral, createFn(kvp, ancestorKeyNodeId === kvp.key.id)]);
        }
    }

    return result;
>>>>>>> c9b6de67
}

function createSectionMemberScopeItem(
    keyValuePair: NodeIdMapIterator.SectionKeyValuePair,
    isRecursive: boolean,
): SectionMemberScopeItem {
    return {
        kind: ScopeItemKind.SectionMember,
        id: keyValuePair.source.node.id,
        isRecursive,
        key: keyValuePair.key,
        value: keyValuePair.value,
    };
}

function createLetVariableScopeItem(
    keyValuePair: NodeIdMapIterator.LetKeyValuePair,
    isRecursive: boolean,
): LetVariableScopeItem {
    return {
        kind: ScopeItemKind.LetVariable,
        id: keyValuePair.source.node.id,
        isRecursive,
        key: keyValuePair.key,
        value: keyValuePair.value,
    };
}

function createRecordMemberScopeItem(
    keyValuePair: NodeIdMapIterator.RecordKeyValuePair,
    isRecursive: boolean,
): RecordFieldScopeItem {
    return {
        kind: ScopeItemKind.RecordField,
        id: keyValuePair.source.node.id,
        isRecursive,
        key: keyValuePair.key,
        value: keyValuePair.value,
    };
}<|MERGE_RESOLUTION|>--- conflicted
+++ resolved
@@ -484,19 +484,11 @@
     ancestorKeyNodeId: number,
     createFn: (keyValuePair: KVP, isRecursive: boolean) => T,
 ): ReadonlyArray<[string, T]> {
-<<<<<<< HEAD
-    return keyValuePairs
-        .filter((keyValuePair: KVP) => keyValuePair.value !== undefined)
-        .map((keyValuePair: KVP) => [
-            keyValuePair.keyLiteral,
-            createFn(keyValuePair, ancestorKeyNodeId === keyValuePair.key.id),
-        ]);
-=======
     const result: [string, T][] = [];
 
     // A key of `#"foo" should add `foo` and `#"foo"` to the scope.
     // A key of foo should only add "foo" to the scope.
-    for (const kvp of keyValuePairs.filter((keyValuePair: KVP) => keyValuePair.maybeValue !== undefined)) {
+    for (const kvp of keyValuePairs.filter((keyValuePair: KVP) => keyValuePair.value !== undefined)) {
         result.push([kvp.normalizedKeyLiteral, createFn(kvp, ancestorKeyNodeId === kvp.key.id)]);
 
         if (kvp.keyLiteral !== kvp.normalizedKeyLiteral) {
@@ -505,7 +497,6 @@
     }
 
     return result;
->>>>>>> c9b6de67
 }
 
 function createSectionMemberScopeItem(
