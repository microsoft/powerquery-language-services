--- conflicted
+++ resolved
@@ -31,18 +31,12 @@
             const fields: Map<string, Type.TPowerQueryType> = new Map();
 
             for (const keyValuePair of NodeIdMapIterator.iterRecord(state.nodeIdMapCollection, xorNode)) {
-<<<<<<< HEAD
                 if (keyValuePair.value) {
-                    // eslint-disable-next-line no-await-in-loop
-                    fields.set(keyValuePair.keyLiteral, await inspectXor(state, keyValuePair.value, trace.id));
-=======
-                if (keyValuePair.maybeValue) {
                     fields.set(
                         keyValuePair.normalizedKeyLiteral,
                         // eslint-disable-next-line no-await-in-loop
-                        await inspectXor(state, keyValuePair.maybeValue, trace.id),
+                        await inspectXor(state, keyValuePair.value, trace.id),
                     );
->>>>>>> c9b6de67
                 } else {
                     fields.set(keyValuePair.normalizedKeyLiteral, Type.UnknownInstance);
                 }
