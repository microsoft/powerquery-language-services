--- conflicted
+++ resolved
@@ -49,11 +49,8 @@
 
     const previousSiblingType: Type.TPowerQueryType = inspectXor(state, previousSibling);
 
-<<<<<<< HEAD
-=======
     let result: Type.TPowerQueryType;
 
->>>>>>> a964e2e7
     if (previousSiblingType.kind === Type.TypeKind.Any) {
         result = Type.AnyInstance;
     } else if (previousSiblingType.kind !== Type.TypeKind.Function) {
