// Copyright (c) Microsoft Corporation.
// Licensed under the MIT license.

import { Ast, Type } from "@microsoft/powerquery-parser/lib/powerquery-parser/language";
import { NodeIdMapUtils, TXorNode, XorNodeUtils } from "@microsoft/powerquery-parser/lib/powerquery-parser/parser";
import { Trace, TraceConstant } from "@microsoft/powerquery-parser/lib/powerquery-parser/common/trace";
import { Assert } from "@microsoft/powerquery-parser";

import { InspectTypeState, inspectXor } from "./common";
import { LanguageServiceTraceConstant, TraceUtils } from "../../..";

export function inspectTypeFieldSelector(state: InspectTypeState, xorNode: TXorNode): Type.TPowerQueryType {
    const trace: Trace = state.traceManager.entry(
        LanguageServiceTraceConstant.Type,
        inspectTypeFieldSelector.name,
        TraceUtils.createXorNodeDetails(xorNode),
    );

    state.maybeCancellationToken?.throwIfCancelled();
    XorNodeUtils.assertIsNodeKind<Ast.FieldSelector>(xorNode, Ast.NodeKind.FieldSelector);

    const maybeFieldName: Ast.GeneralizedIdentifier | undefined = NodeIdMapUtils.maybeUnboxWrappedContentIfAstChecked(
        state.nodeIdMapCollection,
        xorNode.node.id,
        Ast.NodeKind.GeneralizedIdentifier,
    );

    if (maybeFieldName === undefined) {
        trace.exit({ [TraceConstant.Result]: TraceUtils.createTypeDetails(Type.UnknownInstance) });

        return Type.UnknownInstance;
    }

    const fieldName: string = maybeFieldName.literal;

<<<<<<< HEAD
    const fieldScope: FieldScope = getFieldScope();

    let fieldType: Type.TPowerQueryType;
    switch (fieldScope) {
        case FieldScope.EachExpression:
            fieldType = inspectEachExpressionFieldSelector(state, xorNode);
            break;

        case FieldScope.RecursivePrimaryExpression:
            fieldType = inspectRecursivePrimaryExpressionFieldSelector(state, xorNode);
            break;

        default:
            throw Assert.isNever(fieldScope);
    }
=======
    const previousSibling: TXorNode = NodeIdMapUtils.assertGetRecursiveExpressionPreviousSibling(
        state.nodeIdMapCollection,
        xorNode.node.id,
    );

    const previousSiblingType: Type.TPowerQueryType = inspectXor(state, previousSibling);
>>>>>>> a964e2e7

    const isOptional: boolean =
        NodeIdMapUtils.maybeUnboxNthChildIfAstChecked(
            state.nodeIdMapCollection,
            xorNode.node.id,
            3,
            Ast.NodeKind.Constant,
        ) !== undefined;

<<<<<<< HEAD
    return getFieldSelectorType(fieldType, fieldName, isOptional);
}

const enum FieldScope {
    EachExpression,
    RecursivePrimaryExpression,
}

function getFieldScope(): FieldScope {
    // TODO
    return FieldScope.RecursivePrimaryExpression;
}

function getFieldSelectorType(
    fieldType: Type.TPowerQueryType,
    fieldName: string,
    isOptional: boolean,
): Type.TPowerQueryType {
    switch (fieldType.kind) {
=======
    let result: Type.TPowerQueryType;

    switch (previousSiblingType.kind) {
>>>>>>> a964e2e7
        case Type.TypeKind.Any:
            result = Type.AnyInstance;
            break;

        case Type.TypeKind.Unknown:
            result = Type.UnknownInstance;
            break;

        case Type.TypeKind.Record:
        case Type.TypeKind.Table:
            switch (fieldType.maybeExtendedKind) {
                case undefined:
                    result = Type.AnyInstance;
                    break;

                case Type.ExtendedTypeKind.DefinedRecord:
<<<<<<< HEAD
                case Type.ExtendedTypeKind.DefinedTable: {
                    const maybeNamedField: Type.TPowerQueryType | undefined = fieldType.fields.get(fieldName);
                    if (maybeNamedField !== undefined) {
                        return maybeNamedField;
                    } else if (fieldType.isOpen) {
                        return Type.AnyInstance;
                    } else {
                        return isOptional ? Type.NullInstance : Type.NoneInstance;
                    }
                }
=======
                case Type.ExtendedTypeKind.DefinedTable:
                    return inspectDefinedRecordOrDefinedTable(previousSiblingType, fieldName, isOptional);
>>>>>>> a964e2e7

                default:
                    throw Assert.isNever(fieldType);
            }

            break;

        default:
            result = Type.NoneInstance;
            break;
    }

    trace.exit({ [TraceConstant.Result]: TraceUtils.createTypeDetails(result) });

    return result;
}

function inspectDefinedRecordOrDefinedTable(
    previousSiblingType: Type.DefinedRecord | Type.DefinedTable,
    fieldName: string,
    isOptional: boolean,
): Type.TPowerQueryType {
    const maybeNamedField: Type.TPowerQueryType | undefined = previousSiblingType.fields.get(fieldName);

    if (maybeNamedField !== undefined) {
        return maybeNamedField;
    } else if (previousSiblingType.isOpen) {
        return Type.AnyInstance;
    } else {
        return isOptional ? Type.NullInstance : Type.NoneInstance;
    }
}

function inspectEachExpressionFieldSelector(_state: InspectTypeState, _xorNode: TXorNode): Type.TPowerQueryType {
    throw new Error("TODO");
}

function inspectRecursivePrimaryExpressionFieldSelector(
    state: InspectTypeState,
    xorNode: TXorNode,
): Type.TPowerQueryType {
    const previousSibling: TXorNode = NodeIdMapUtils.assertGetRecursiveExpressionPreviousSibling(
        state.nodeIdMapCollection,
        xorNode.node.id,
    );
    return inspectXor(state, previousSibling);
}<|MERGE_RESOLUTION|>--- conflicted
+++ resolved
@@ -32,11 +32,9 @@
     }
 
     const fieldName: string = maybeFieldName.literal;
+    const fieldScope: FieldScope = getFieldScope();
+    let fieldType: Type.TPowerQueryType;
 
-<<<<<<< HEAD
-    const fieldScope: FieldScope = getFieldScope();
-
-    let fieldType: Type.TPowerQueryType;
     switch (fieldScope) {
         case FieldScope.EachExpression:
             fieldType = inspectEachExpressionFieldSelector(state, xorNode);
@@ -49,14 +47,6 @@
         default:
             throw Assert.isNever(fieldScope);
     }
-=======
-    const previousSibling: TXorNode = NodeIdMapUtils.assertGetRecursiveExpressionPreviousSibling(
-        state.nodeIdMapCollection,
-        xorNode.node.id,
-    );
-
-    const previousSiblingType: Type.TPowerQueryType = inspectXor(state, previousSibling);
->>>>>>> a964e2e7
 
     const isOptional: boolean =
         NodeIdMapUtils.maybeUnboxNthChildIfAstChecked(
@@ -66,13 +56,15 @@
             Ast.NodeKind.Constant,
         ) !== undefined;
 
-<<<<<<< HEAD
-    return getFieldSelectorType(fieldType, fieldName, isOptional);
+    const result: Type.TPowerQueryType = getFieldSelectorType(fieldType, fieldName, isOptional);
+    trace.exit({ [TraceConstant.Result]: TraceUtils.createTypeDetails(result) });
+
+    return result;
 }
 
 const enum FieldScope {
-    EachExpression,
-    RecursivePrimaryExpression,
+    EachExpression = "EachExpression",
+    RecursivePrimaryExpression = "RecursivePrimaryExpression",
 }
 
 function getFieldScope(): FieldScope {
@@ -86,69 +78,35 @@
     isOptional: boolean,
 ): Type.TPowerQueryType {
     switch (fieldType.kind) {
-=======
-    let result: Type.TPowerQueryType;
-
-    switch (previousSiblingType.kind) {
->>>>>>> a964e2e7
         case Type.TypeKind.Any:
-            result = Type.AnyInstance;
-            break;
+            return Type.AnyInstance;
 
         case Type.TypeKind.Unknown:
-            result = Type.UnknownInstance;
-            break;
+            return Type.UnknownInstance;
 
         case Type.TypeKind.Record:
         case Type.TypeKind.Table:
-            switch (fieldType.maybeExtendedKind) {
-                case undefined:
-                    result = Type.AnyInstance;
-                    break;
-
-                case Type.ExtendedTypeKind.DefinedRecord:
-<<<<<<< HEAD
-                case Type.ExtendedTypeKind.DefinedTable: {
-                    const maybeNamedField: Type.TPowerQueryType | undefined = fieldType.fields.get(fieldName);
-                    if (maybeNamedField !== undefined) {
-                        return maybeNamedField;
-                    } else if (fieldType.isOpen) {
-                        return Type.AnyInstance;
-                    } else {
-                        return isOptional ? Type.NullInstance : Type.NoneInstance;
-                    }
-                }
-=======
-                case Type.ExtendedTypeKind.DefinedTable:
-                    return inspectDefinedRecordOrDefinedTable(previousSiblingType, fieldName, isOptional);
->>>>>>> a964e2e7
-
-                default:
-                    throw Assert.isNever(fieldType);
-            }
-
-            break;
+            return inspectRecordOrTable(fieldType, fieldName, isOptional);
 
         default:
-            result = Type.NoneInstance;
-            break;
+            return Type.NoneInstance;
     }
-
-    trace.exit({ [TraceConstant.Result]: TraceUtils.createTypeDetails(result) });
-
-    return result;
 }
 
-function inspectDefinedRecordOrDefinedTable(
-    previousSiblingType: Type.DefinedRecord | Type.DefinedTable,
+function inspectRecordOrTable(
+    fieldType: Type.TRecord | Type.TTable,
     fieldName: string,
     isOptional: boolean,
 ): Type.TPowerQueryType {
-    const maybeNamedField: Type.TPowerQueryType | undefined = previousSiblingType.fields.get(fieldName);
+    if (fieldType.maybeExtendedKind === undefined) {
+        return Type.AnyInstance;
+    }
+
+    const maybeNamedField: Type.TPowerQueryType | undefined = fieldType.fields.get(fieldName);
 
     if (maybeNamedField !== undefined) {
         return maybeNamedField;
-    } else if (previousSiblingType.isOpen) {
+    } else if (fieldType.isOpen) {
         return Type.AnyInstance;
     } else {
         return isOptional ? Type.NullInstance : Type.NoneInstance;
@@ -167,5 +125,6 @@
         state.nodeIdMapCollection,
         xorNode.node.id,
     );
+
     return inspectXor(state, previousSibling);
 }