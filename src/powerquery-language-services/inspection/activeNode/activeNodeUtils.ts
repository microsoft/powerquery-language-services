--- conflicted
+++ resolved
@@ -159,7 +159,7 @@
         nodeClosestAfterPosition !== undefined
     ) {
         if (
-            AstUtils.isTConstant(nodeClosestBeforePosition) &&
+            AstUtils.isNodeKind<Ast.TConstant>(nodeClosestBeforePosition, Ast.NodeKind.Constant) &&
             ShiftRightConstantKinds.includes(nodeClosestBeforePosition.constantKind)
         ) {
             leaf = XorNodeUtils.boxAst(nodeClosestAfterPosition);
@@ -283,7 +283,7 @@
         let includeLowerBound: boolean = true;
         let includeUpperBound: boolean = true;
 
-        if (AstUtils.isTConstant(candidate)) {
+        if (AstUtils.isNodeKind<Ast.TConstant>(candidate, Ast.NodeKind.Constant)) {
             if (ShiftRightConstantKinds.includes(candidate.constantKind)) {
                 includeLowerBound = false;
                 includeUpperBound = false;
@@ -313,39 +313,7 @@
             nodeClosestAfterPosition === undefined ||
             nodeClosestAfterPosition.tokenRange.tokenIndexStart > candidate.tokenRange.tokenIndexStart
         ) {
-<<<<<<< HEAD
             nodeClosestAfterPosition = candidate;
-=======
-            const parent:
-                | Ast.RecordExpression
-                | Ast.RecordLiteral
-                | Ast.ListExpression
-                | Ast.ListLiteral
-                | Ast.InvokeExpression = NodeIdMapUtils.assertParentAstChecked<
-                Ast.RecordExpression | Ast.RecordLiteral | Ast.ListExpression | Ast.ListLiteral | Ast.InvokeExpression
-            >(nodeIdMapCollection, currentOnOrBefore.id, [
-                Ast.NodeKind.RecordExpression,
-                Ast.NodeKind.RecordLiteral,
-                Ast.NodeKind.ListExpression,
-                Ast.NodeKind.ListLiteral,
-                Ast.NodeKind.InvokeExpression,
-            ]);
-
-            const arrayWrapper: Ast.TArrayWrapper = NodeIdMapUtils.assertUnboxArrayWrapperAst(
-                nodeIdMapCollection,
-                parent.id,
-            );
-
-            shiftedRightNode = arrayWrapper;
-        }
-        // Requires a shift to the right.
-        else if (ShiftRightConstantKinds.indexOf(currentOnOrBefore.constantKind) !== -1) {
-            shiftedRightNode = bestAfter;
-        }
-        // No shifting.
-        else {
-            shiftedRightNode = undefined;
->>>>>>> 9de830ec
         }
     }
 
@@ -403,18 +371,9 @@
 
     if (leaf.kind === Ast.NodeKind.Identifier) {
         if (parentId === undefined) {
-<<<<<<< HEAD
-=======
-            return undefined;
-        }
-
-        const parent: Ast.TNode | undefined = NodeIdMapUtils.ast(nodeIdMapCollection, parentId);
-
-        if (parent?.kind === Ast.NodeKind.IdentifierPairedExpression) {
->>>>>>> 9de830ec
             identifier = leaf;
         } else {
-            const parent: Ast.TNode | undefined = NodeIdMapUtils.unboxIfAst(nodeIdMapCollection, parentId);
+            const parent: Ast.TNode | undefined = NodeIdMapUtils.ast(nodeIdMapCollection, parentId);
 
             if (parent?.kind === Ast.NodeKind.IdentifierPairedExpression) {
                 identifier = leaf;
