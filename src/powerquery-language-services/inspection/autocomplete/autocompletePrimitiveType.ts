--- conflicted
+++ resolved
@@ -72,10 +72,7 @@
 
     const ancestry: ReadonlyArray<TXorNode> = activeNode.ancestry;
     const child: TXorNode = AncestryUtils.assertNth(ancestry, 0);
-<<<<<<< HEAD
-=======
     const parent: TXorNode | undefined = AncestryUtils.nth(activeNode.ancestry, 1);
->>>>>>> d3f763d1
 
     if (XorNodeUtils.isNodeKind<Ast.LiteralExpression>(child, Ast.NodeKind.LiteralExpression)) {
         if (!parent) {
