--- conflicted
+++ resolved
@@ -7,14 +7,12 @@
     AncestryUtils,
     NodeIdMap,
     NodeIdMapUtils,
-    ParseContext,
-    ParseContextUtils,
     TXorNode,
     XorNode,
     XorNodeUtils,
 } from "@microsoft/powerquery-parser/lib/powerquery-parser/parser";
 import { ArrayUtils, CommonError, ResultUtils } from "@microsoft/powerquery-parser";
-import { Ast, AstUtils, Constant, TextUtils } from "@microsoft/powerquery-parser/lib/powerquery-parser/language";
+import { Ast, TextUtils } from "@microsoft/powerquery-parser/lib/powerquery-parser/language";
 import {
     PrimitiveTypeConstant,
     PrimitiveTypeConstants,
@@ -23,7 +21,7 @@
 
 import { ActiveNode, ActiveNodeUtils, TActiveNode } from "../activeNode";
 import { AutocompleteItem, AutocompleteItemUtils } from "./autocompleteItem";
-import { AutocompleteTraceConstant, Position, PositionUtils } from "../..";
+import { AutocompleteTraceConstant, PositionUtils } from "../..";
 import { TrailingToken, TriedAutocompletePrimitiveType } from "./commonTypes";
 
 export function tryAutocompletePrimitiveType(
@@ -95,7 +93,6 @@
     const numAncestors: number = activeNode.ancestry.length;
 
     for (let index: number = 0; index < numAncestors; index += 1) {
-<<<<<<< HEAD
         const xorNode: TXorNode = ancestry[index];
 
         // It holds an AsNullablePrimitiveType, so we might be able to do some code re-use.
@@ -115,60 +112,11 @@
                     index - 1,
                     trailingText,
                 );
-=======
-        const parent: TXorNode = ancestry[index];
-        const child: TXorNode | undefined = ancestry[index - 1];
-
-        // If the node is a context PrimitiveType node,
-        // which is created only when a primitive type was expected but there was nothing to parse.
-        // `x as |`
-        if (XorNodeUtils.isContextChecked<Ast.PrimitiveType>(parent, Ast.NodeKind.PrimitiveType)) {
-            return Constant.PrimitiveTypeConstants;
-        }
-        // If on the second attribute for TypePrimaryType.
-        // `type |`
-        else if (parent.node.kind === Ast.NodeKind.TypePrimaryType) {
-            if (child === undefined) {
-                return Constant.PrimitiveTypeConstants;
-            } else if (
-                child.node.attributeIndex === 0 &&
-                XorNodeUtils.isAst(child) &&
-                PositionUtils.isAfterAst(activeNode.position, child.node, true)
-            ) {
-                return Constant.PrimitiveTypeConstants;
->>>>>>> 9de830ec
             }
         } else if (
             XorNodeUtils.isNodeKind<Ast.AsNullablePrimitiveType>(xorNode, Ast.NodeKind.AsNullablePrimitiveType)
         ) {
-<<<<<<< HEAD
             return inspectAsNullablePrimitiveType(xorNode, nodeIdMapCollection, activeNode, index, trailingText);
-=======
-            // Things get messy when testing if it's on a nullable primitive type OR a primitive type.
-            const grandchild: TXorNode | undefined = AncestryUtils.nthPreviousXor(ancestry, index, 2);
-
-            if (grandchild === undefined) {
-                continue;
-            }
-            // On primitive type.
-            // `(x as |) => 0`
-            else if (
-                XorNodeUtils.isAstChecked<Ast.TConstant>(grandchild, Ast.NodeKind.Constant) &&
-                grandchild.node.constantKind === Constant.KeywordConstant.As &&
-                PositionUtils.isAfterAst(activeNode.position, grandchild.node, true)
-            ) {
-                return Constant.PrimitiveTypeConstants;
-            }
-            // On nullable primitive type
-            // `(x as nullable |) => 0`
-            else if (
-                grandchild.node.kind === Ast.NodeKind.NullablePrimitiveType &&
-                // Check the great grandchild
-                AncestryUtils.nthPreviousXorChecked<Ast.PrimitiveType>(ancestry, index, 3, Ast.NodeKind.PrimitiveType)
-            ) {
-                return Constant.PrimitiveTypeConstants;
-            }
->>>>>>> 9de830ec
         }
     }
 
@@ -184,7 +132,7 @@
 ): ReadonlyArray<AutocompleteItem> {
     const ancestry: ReadonlyArray<TXorNode> = activeNode.ancestry;
 
-    const asConstant: Ast.TConstant | undefined = NodeIdMapUtils.unboxNthChildIfAstChecked<Ast.TConstant>(
+    const asConstant: Ast.TConstant | undefined = NodeIdMapUtils.nthChildAstChecked<Ast.TConstant>(
         nodeIdMapCollection,
         asNullablePrimitiveType.node.id,
         0,
@@ -208,7 +156,7 @@
             Ast.NodeKind.NullablePrimitiveType,
         )
     ) {
-        const nullableConstant: Ast.TConstant | undefined = NodeIdMapUtils.unboxNthChildIfAstChecked<Ast.TConstant>(
+        const nullableConstant: Ast.TConstant | undefined = NodeIdMapUtils.nthChildAstChecked<Ast.TConstant>(
             nodeIdMapCollection,
             nullablePrimitiveTypeOrPrimitiveType.node.id,
             0,
@@ -219,12 +167,13 @@
             return [];
         }
 
-        const primitiveType: XorNode<Ast.PrimitiveType> | undefined = NodeIdMapUtils.nthChildChecked<Ast.PrimitiveType>(
-            nodeIdMapCollection,
-            nullablePrimitiveTypeOrPrimitiveType.node.id,
-            1,
-            Ast.NodeKind.PrimitiveType,
-        );
+        const primitiveType: XorNode<Ast.PrimitiveType> | undefined =
+            NodeIdMapUtils.nthChildXorChecked<Ast.PrimitiveType>(
+                nodeIdMapCollection,
+                nullablePrimitiveTypeOrPrimitiveType.node.id,
+                1,
+                Ast.NodeKind.PrimitiveType,
+            );
 
         // If a context hasn't even been created yet.
         if (primitiveType === undefined) {
@@ -251,7 +200,7 @@
     activeNode: ActiveNode,
     trailingText: string | undefined,
 ): ReadonlyArray<AutocompleteItem> {
-    if (XorNodeUtils.isAstXor(primitiveType)) {
+    if (XorNodeUtils.isAst(primitiveType)) {
         const primitiveTypeConstant: PrimitiveTypeConstant = primitiveType.node.primitiveTypeKind;
 
         if (PositionUtils.isOnAstEnd(activeNode.position, primitiveType.node)) {
