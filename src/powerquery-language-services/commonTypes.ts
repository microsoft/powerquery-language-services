// Copyright (c) Microsoft Corporation.
// Licensed under the MIT license.

import type {
    CompletionItem,
    CompletionItemKind,
    Diagnostic,
    DiagnosticRelatedInformation,
    DiagnosticSeverity,
    DocumentSymbol,
    Hover,
    Position,
    Range,
    SignatureHelp,
    SymbolKind,
} from "vscode-languageserver-types";
<<<<<<< HEAD
=======
import { CompletionItemKind, DiagnosticSeverity, SymbolKind } from "vscode-languageserver-types";
>>>>>>> 465140f0
import type { DocumentUri, TextDocument, TextDocumentContentChangeEvent } from "vscode-languageserver-textdocument";

export type {
    CompletionItem,
    Diagnostic,
    DiagnosticRelatedInformation,
    DocumentSymbol,
    DocumentUri,
    Hover,
    Position,
    Range,
    SignatureHelp,
    TextDocument,
    TextDocumentContentChangeEvent,
};
export { CompletionItemKind, DiagnosticSeverity, SymbolKind };

export interface IDisposable {
    dispose(): void;
}

export const EmptyHover: Hover = {
    range: undefined,
    contents: [],
};

export const EmptySignatureHelp: SignatureHelp = {
    signatures: [],
    activeParameter: null,
    activeSignature: null,
};<|MERGE_RESOLUTION|>--- conflicted
+++ resolved
@@ -1,7 +1,7 @@
 // Copyright (c) Microsoft Corporation.
 // Licensed under the MIT license.
 
-import type {
+import {
     CompletionItem,
     CompletionItemKind,
     Diagnostic,
@@ -14,10 +14,6 @@
     SignatureHelp,
     SymbolKind,
 } from "vscode-languageserver-types";
-<<<<<<< HEAD
-=======
-import { CompletionItemKind, DiagnosticSeverity, SymbolKind } from "vscode-languageserver-types";
->>>>>>> 465140f0
 import type { DocumentUri, TextDocument, TextDocumentContentChangeEvent } from "vscode-languageserver-textdocument";
 
 export type {
