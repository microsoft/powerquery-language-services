// Copyright (c) Microsoft Corporation.
// Licensed under the MIT license.

import * as PQP from "@microsoft/powerquery-parser";
import { TextDocument, TextDocumentContentChangeEvent } from "vscode-languageserver-textdocument";
import type { Position } from "vscode-languageserver-types";

import { Inspection } from "..";
import { TypeCacheUtils } from "../inspection";
import type {
    CacheCollection,
    CacheItem,
    InspectionCacheItem,
    InspectionTask,
    LexCacheItem,
    ParseCacheItem,
} from "./workspaceCache";

export function assertIsInspectionTask<S extends PQP.Parser.IParseState = PQP.Parser.IParseState>(
    cacheItem: CacheItem<S>,
): asserts cacheItem is InspectionTask {
    if (!isInspectionTask(cacheItem)) {
        throw new PQP.CommonError.InvariantError(`expected cacheItem to be an InspectionCacheItem`, {
            expectedStage: "Inspection",
            actualStage: cacheItem?.stage,
        });
    }
}

export function getOrCreateTypeCache<S extends PQP.Parser.IParseState = PQP.Parser.IParseState>(
    textDocument: TextDocument,
): Inspection.TypeCache {
    const cacheKey: string = createCacheKey(textDocument);
    const cacheCollection: CacheCollection<S> = getOrCreateCacheCollection(cacheKey);
    return cacheCollection.typeCache;
}

export function getOrCreateLex<S extends PQP.Parser.IParseState = PQP.Parser.IParseState>(
    textDocument: TextDocument,
    lexSettings: PQP.LexSettings,
): LexCacheItem {
    const cacheKey: string = createCacheKey(textDocument);
    const cacheCollection: CacheCollection<S> = getOrCreateCacheCollection(cacheKey);
    const [updatedCacheCollection, lexCacheItem]: [CacheCollection<S>, LexCacheItem] = getOrCreateLexCacheItem(
        cacheCollection,
        textDocument,
        lexSettings,
    );

    CacheCollectionByCacheKey.set(cacheKey, updatedCacheCollection);
    return lexCacheItem;
}

export function getOrCreateParse<S extends PQP.Parser.IParseState = PQP.Parser.IParseState>(
    textDocument: TextDocument,
    lexSettings: PQP.LexSettings & PQP.ParseSettings<S>,
): ParseCacheItem<S> {
    const cacheKey: string = createCacheKey(textDocument);
    const cacheCollection: CacheCollection<S> = getOrCreateCacheCollection(cacheKey);
    const [updatedCacheCollection, parseCacheItem]: [CacheCollection<S>, ParseCacheItem<S>] = getOrCreateParseCacheItem(
        cacheCollection,
        textDocument,
        lexSettings,
    );

    CacheCollectionByCacheKey.set(cacheKey, updatedCacheCollection);
    return parseCacheItem;
}

export function getOrCreateInspection<S extends PQP.Parser.IParseState = PQP.Parser.IParseState>(
    textDocument: TextDocument,
    inspectionSettings: Inspection.InspectionSettings<S>,
    position: Position,
): InspectionCacheItem<S> {
    const cacheKey: string = createCacheKey(textDocument);
    const cacheCollection: CacheCollection<S> = getOrCreateCacheCollection(cacheKey);
    const [updatedCacheCollection, inspectionCacheItem]: [
        CacheCollection<S>,
        InspectionCacheItem<S>,
    ] = getOrCreateInspectionCacheItem(cacheCollection, textDocument, inspectionSettings, position);

    CacheCollectionByCacheKey.set(cacheKey, updatedCacheCollection);
    return inspectionCacheItem;
}

// TODO: is the position key valid for a single intellisense operation,
// or would it be the same for multiple invocations?
export function close(textDocument: TextDocument): void {
    const cacheKey: string = createCacheKey(textDocument);
    CacheCollectionByCacheKey.delete(cacheKey);
}

export function update(
    textDocument: TextDocument,
    _changes: ReadonlyArray<TextDocumentContentChangeEvent>,
    _version: number,
): void {
    // TODO: support incremental lexing
    // TODO: premptively prepare cache on background thread?
    // TODO: use document version
    close(textDocument);
}

export function isInspectionTask<S extends PQP.Parser.IParseState = PQP.Parser.IParseState>(
    cacheItem: CacheItem<S>,
): cacheItem is InspectionTask {
    return cacheItem?.stage === "Inspection";
}

const CacheCollectionByCacheKey: Map<string, CacheCollection> = new Map();

function getOrCreateCacheCollection<S extends PQP.Parser.IParseState = PQP.Parser.IParseState>(
    cacheKey: string,
): CacheCollection<S> {
    const maybeCollection: CacheCollection<S> | undefined = CacheCollectionByCacheKey.get(cacheKey) as
        | CacheCollection<S>
        | undefined;

    if (maybeCollection !== undefined) {
        return maybeCollection;
    } else {
        const cacheCollection: CacheCollection<S> = createEmptyCollection();
        CacheCollectionByCacheKey.set(cacheKey, cacheCollection);
        return cacheCollection;
    }
}

function getOrCreateLexCacheItem<S extends PQP.Parser.IParseState = PQP.Parser.IParseState>(
    cacheCollection: CacheCollection<S>,
    textDocument: TextDocument,
    lexSettings: PQP.LexSettings,
): [CacheCollection<S>, LexCacheItem] {
    if (cacheCollection.maybeLex) {
        return [cacheCollection, cacheCollection.maybeLex];
    }

    const lexCacheItem: LexCacheItem = PQP.TaskUtils.tryLex(lexSettings, textDocument.getText());
    const updatedCacheCollection: CacheCollection<S> = {
        ...cacheCollection,
        maybeLex: lexCacheItem,
    };

    return [updatedCacheCollection, lexCacheItem];
}

function getOrCreateParseCacheItem<S extends PQP.Parser.IParseState = PQP.Parser.IParseState>(
    cacheCollection: CacheCollection<S>,
    textDocument: TextDocument,
    lexAndParseSettings: PQP.LexSettings & PQP.ParseSettings<S>,
): [CacheCollection<S>, ParseCacheItem<S>] {
    if (cacheCollection.maybeParse) {
        return [cacheCollection, cacheCollection.maybeParse];
    }

    const [updatedCacheCollection, lexCacheItem]: [CacheCollection<S>, LexCacheItem] = getOrCreateLexCacheItem(
        cacheCollection,
        textDocument,
        lexAndParseSettings,
    );
    if (!PQP.TaskUtils.isLexStageOk(lexCacheItem)) {
        return [updateCacheCollectionAttribute(updatedCacheCollection, "maybeParse", lexCacheItem), lexCacheItem];
    }

    const parseCacheItem: PQP.Task.TriedParseTask<S> = PQP.TaskUtils.tryParse(
        lexAndParseSettings,
        lexCacheItem.lexerSnapshot,
    );

    return [updateCacheCollectionAttribute(updatedCacheCollection, "maybeParse", parseCacheItem), parseCacheItem];
}

function getOrCreateInspectionCacheItem<S extends PQP.Parser.IParseState = PQP.Parser.IParseState>(
    cacheCollection: CacheCollection<S>,
    textDocument: TextDocument,
    inspectionSettings: Inspection.InspectionSettings<S>,
    position: Position,
): [CacheCollection<S>, InspectionCacheItem<S>] {
    if (cacheCollection.maybeInspection) {
        const maybeInspectionByPosition: Map<Position, InspectionCacheItem<S>> = cacheCollection.maybeInspection;
        const maybeInspection: InspectionCacheItem<S> | undefined = maybeInspectionByPosition.get(position);

        if (maybeInspectionByPosition) {
            return [cacheCollection, maybeInspection];
        }
    }

    const [parseCacheCollection, parseCacheItem]: [CacheCollection<S>, ParseCacheItem<S>] = getOrCreateParseCacheItem(
        cacheCollection,
        textDocument,
        inspectionSettings,
    );
    let parseState: S;

    if (!PQP.TaskUtils.isParseStage(parseCacheItem) || PQP.TaskUtils.isParseStageCommonError(parseCacheItem)) {
        return [parseCacheCollection, parseCacheItem];
    } else if (PQP.TaskUtils.isParseStageOk(parseCacheItem)) {
        parseState = parseCacheItem.parseState;
    } else if (PQP.TaskUtils.isParseStageParseError(parseCacheItem)) {
        parseState = parseCacheItem.parseState;
    } else {
        throw new PQP.CommonError.InvariantError(`this should never be reached, but 'never' doesn't catch it.`);
    }

    const inspection: Inspection.Inspection = Inspection.inspection<S>(
        inspectionSettings,
        parseState,
        PQP.TaskUtils.isParseStageParseError(parseCacheItem) ? parseCacheItem.error : undefined,
        position,
<<<<<<< HEAD
        cacheCollection.typeCache,
=======
>>>>>>> 6f63599f
    );
    const inspectionCacheItem: InspectionCacheItem = {
        ...inspection,
        stage: "Inspection",
    };

    const updatedByPosition: Map<Position, InspectionCacheItem> = new Map(parseCacheCollection.maybeInspection ?? []);
    updatedByPosition.set(position, inspectionCacheItem);
    const updatedCacheCollection: CacheCollection<S> = updateCacheCollectionAttribute(
        parseCacheCollection,
        "maybeInspection",
        updatedByPosition,
    );

    return [updatedCacheCollection, inspectionCacheItem];
}

function updateCacheCollectionAttribute<
    K extends keyof CacheCollection<S>,
    V = CacheCollection[K],
    S extends PQP.Parser.IParseState = PQP.Parser.IParseState
>(cacheCollection: CacheCollection<S>, key: K, value: V): CacheCollection<S> {
    return {
        ...cacheCollection,
        [key]: value,
    };
}

function createEmptyCollection<S extends PQP.Parser.IParseState = PQP.Parser.IParseState>(): CacheCollection<S> {
    return {
        maybeLex: undefined,
        maybeParse: undefined,
        maybeInspection: undefined,
        typeCache: TypeCacheUtils.createEmptyCache(),
    };
}

function createCacheKey(textDocument: TextDocument): string {
    return textDocument.uri;
}<|MERGE_RESOLUTION|>--- conflicted
+++ resolved
@@ -206,10 +206,7 @@
         parseState,
         PQP.TaskUtils.isParseStageParseError(parseCacheItem) ? parseCacheItem.error : undefined,
         position,
-<<<<<<< HEAD
         cacheCollection.typeCache,
-=======
->>>>>>> 6f63599f
     );
     const inspectionCacheItem: InspectionCacheItem = {
         ...inspection,
