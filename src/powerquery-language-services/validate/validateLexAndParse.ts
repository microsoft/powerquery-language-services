--- conflicted
+++ resolved
@@ -112,10 +112,6 @@
     const maybeErrorToken: PQP.Language.Token.Token | undefined = PQP.Parser.ParseError.maybeTokenFrom(innerError);
     const message: string = error.message;
     const parseContextState: PQP.Parser.ParseContext.State = error.state.contextState;
-<<<<<<< HEAD
-    const maybeErrorToken: PQP.Language.Token.Token | undefined = PQP.Parser.ParseError.maybeTokenFrom(innerError);
-=======
->>>>>>> df5685a9
 
     let range: Range;
 
