// Copyright (c) Microsoft Corporation.
// Licensed under the MIT license.

import * as PQP from "@microsoft/powerquery-parser";

import type { Range } from "vscode-languageserver-textdocument";
import { Diagnostic, DiagnosticSeverity } from "vscode-languageserver-types";

import { Inspection, PositionUtils } from "..";
import { DiagnosticErrorCode } from "../diagnosticErrorCode";
import { Localization, LocalizationUtils } from "../localization";
import { ILocalizationTemplates } from "../localization/templates";
import { ValidationSettings } from "./validationSettings";

export function validateInvokeExpression(
    validationSettings: ValidationSettings,
    nodeIdMapCollection: PQP.Parser.NodeIdMap.Collection,
    maybeCache?: Inspection.TypeCache,
): Diagnostic[] {
    const maybeInvokeExpressionIds: Set<number> | undefined = nodeIdMapCollection.idsByNodeKind.get(
        PQP.Language.Ast.NodeKind.InvokeExpression,
    );
    if (maybeInvokeExpressionIds === undefined) {
        return [];
    }

    const result: Diagnostic[] = [];
    for (const nodeId of maybeInvokeExpressionIds) {
        const triedInvokeExpression: Inspection.TriedInvokeExpression = Inspection.tryInvokeExpression(
            validationSettings,
            nodeIdMapCollection,
            nodeId,
            maybeCache,
        );
        if (PQP.ResultUtils.isError(triedInvokeExpression)) {
            throw triedInvokeExpression;
        }

        result.push(
            ...invokeExpressionToDiagnostics(validationSettings, nodeIdMapCollection, triedInvokeExpression.value),
        );
    }

    return result;
}

function invokeExpressionToDiagnostics(
<<<<<<< HEAD
    valdiationSettings: ValidationSettings,
=======
    validationSettings: ValidationSettings,
>>>>>>> 0ccd110f
    nodeIdMapCollection: PQP.Parser.NodeIdMap.Collection,
    inspected: Inspection.InvokeExpression,
): Diagnostic[] {
    const result: Diagnostic[] = [];

    if (inspected.maybeArguments !== undefined) {
        const invokeExpressionArguments: Inspection.InvokeExpressionArguments = inspected.maybeArguments;
        const givenArguments: ReadonlyArray<PQP.Parser.TXorNode> = inspected.maybeArguments.givenArguments;
        const invokeExpressionRange: Range = PQP.Assert.asDefined(
            PositionUtils.createRangeFromXorNode(nodeIdMapCollection, inspected.invokeExpressionXorNode),
            "expected at least one leaf node under InvokeExpression",
        );

        const maybeFunctionName: string | undefined = PQP.Parser.NodeIdMapUtils.maybeInvokeExpressionIdentifierLiteral(
            nodeIdMapCollection,
            inspected.invokeExpressionXorNode.node.id,
        );

        for (const [argIndex, mismatch] of invokeExpressionArguments.typeChecked.invalid.entries()) {
            const maybeGivenArgumentRange: Range | undefined = PositionUtils.createRangeFromXorNode(
                nodeIdMapCollection,
                givenArguments[argIndex],
            );

            result.push(
                createDiagnosticForArgumentMismatch(
                    validationSettings,
                    mismatch,
                    maybeFunctionName,
                    invokeExpressionRange,
                    maybeGivenArgumentRange,
                ),
            );
        }

        const numGivenArguments: number = invokeExpressionArguments.givenArguments.length;
        if (
            numGivenArguments < invokeExpressionArguments.numMinExpectedArguments ||
            numGivenArguments > invokeExpressionArguments.numMaxExpectedArguments
        ) {
            result.push(
                createDiagnosticForArgumentNumberMismatch(
                    validationSettings,
                    invokeExpressionRange,
                    invokeExpressionArguments.numMinExpectedArguments,
                    invokeExpressionArguments.numMaxExpectedArguments,
                    numGivenArguments,
                ),
            );
        }
    }

    return result;
}

<<<<<<< HEAD
function createDiagnosticForMismatch(
=======
function createDiagnosticForArgumentNumberMismatch(
    validationSettings: ValidationSettings,
    invokeExpressionRange: Range,
    numMin: number,
    numMax: number,
    numGiven: number,
): Diagnostic {
    const templates: ILocalizationTemplates = LocalizationUtils.getLocalizationTemplates(validationSettings.locale);

    return {
        code: DiagnosticErrorCode.InvokeArgumentCountMismatch,
        message: Localization.error_validation_invokeExpression_numArgs(templates, numMin, numMax, numGiven),
        range: invokeExpressionRange,
        severity: DiagnosticSeverity.Error,
        source: validationSettings.source,
    };
}

function createDiagnosticForArgumentMismatch(
>>>>>>> 0ccd110f
    validationSettings: ValidationSettings,
    mismatch: PQP.Language.TypeUtils.InvocationMismatch,
    maybeFunctionName: string | undefined,
    invokeExpressionRange: Range,
    maybeGivenArgumentRange: Range | undefined,
): Diagnostic {
    let range: Range;
    let message: string;

    const parameter: PQP.Language.Type.FunctionParameter = mismatch.expected;
    const argName: string = parameter.nameLiteral;
    const expected: string = PQP.Language.TypeUtils.nameOfTypeKind(
        parameter.maybeType ?? PQP.Language.Type.AnyInstance.kind,
    );

    // An argument containing at least one leaf node was given.
    if (maybeGivenArgumentRange) {
        const actual: string = PQP.Language.TypeUtils.nameOfTypeKind(PQP.Assert.asDefined(mismatch.actual).kind);

        range = maybeGivenArgumentRange;
        message = createTypeMismatchMessage(validationSettings.locale, maybeFunctionName, argName, expected, actual);
    } else {
        range = invokeExpressionRange;
        message = createMissingMandatoryMessage(validationSettings.locale, maybeFunctionName, argName);
    }

    return {
        code: DiagnosticErrorCode.InvokeArgumentTypeMismatch,
        message,
        range,
        severity: DiagnosticSeverity.Error,
        source: validationSettings.source,
    };
}

function createMissingMandatoryMessage(locale: string, maybeFunctionName: string | undefined, argName: string): string {
    const templates: ILocalizationTemplates = LocalizationUtils.getLocalizationTemplates(locale);
    return Localization.error_validation_invokeExpression_missingMandatory(templates, maybeFunctionName, argName);
}

function createTypeMismatchMessage(
    locale: string,
    maybeFunctionName: string | undefined,
    argName: string,
    expected: string,
    actual: string,
): string {
    const templates: ILocalizationTemplates = LocalizationUtils.getLocalizationTemplates(locale);
    return Localization.error_validation_invokeExpression_typeMismatch(
        templates,
        maybeFunctionName,
        argName,
        expected,
        actual,
    );
}<|MERGE_RESOLUTION|>--- conflicted
+++ resolved
@@ -45,11 +45,7 @@
 }
 
 function invokeExpressionToDiagnostics(
-<<<<<<< HEAD
-    valdiationSettings: ValidationSettings,
-=======
     validationSettings: ValidationSettings,
->>>>>>> 0ccd110f
     nodeIdMapCollection: PQP.Parser.NodeIdMap.Collection,
     inspected: Inspection.InvokeExpression,
 ): Diagnostic[] {
@@ -105,9 +101,6 @@
     return result;
 }
 
-<<<<<<< HEAD
-function createDiagnosticForMismatch(
-=======
 function createDiagnosticForArgumentNumberMismatch(
     validationSettings: ValidationSettings,
     invokeExpressionRange: Range,
@@ -127,7 +120,6 @@
 }
 
 function createDiagnosticForArgumentMismatch(
->>>>>>> 0ccd110f
     validationSettings: ValidationSettings,
     mismatch: PQP.Language.TypeUtils.InvocationMismatch,
     maybeFunctionName: string | undefined,
