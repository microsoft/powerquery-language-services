--- conflicted
+++ resolved
@@ -2,7 +2,7 @@
 // Licensed under the MIT license.
 
 import * as PQP from "@microsoft/powerquery-parser";
-import type { Diagnostic, DiagnosticRelatedInformation, DocumentUri } from "vscode-languageserver-types";
+import { Diagnostic, DiagnosticRelatedInformation, DiagnosticSeverity, DocumentUri } from "vscode-languageserver-types";
 import {
     NodeIdMap,
     NodeIdMapIterator,
@@ -10,10 +10,6 @@
     TXorNode,
 } from "@microsoft/powerquery-parser/lib/powerquery-parser/parser";
 import { Ast } from "@microsoft/powerquery-parser/lib/powerquery-parser/language";
-<<<<<<< HEAD
-=======
-import { DiagnosticSeverity } from "vscode-languageserver-types";
->>>>>>> 465140f0
 import { TextDocument } from "vscode-languageserver-textdocument";
 
 import { Localization, LocalizationUtils } from "../localization";
