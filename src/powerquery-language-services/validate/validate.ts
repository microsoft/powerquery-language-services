// Copyright (c) Microsoft Corporation.
// Licensed under the MIT license.

import * as PQP from "@microsoft/powerquery-parser";
import { Diagnostic } from "vscode-languageserver-types";
import { NodeIdMap } from "@microsoft/powerquery-parser/lib/powerquery-parser/parser";
import { TextDocument } from "vscode-languageserver-textdocument";
import { Trace } from "@microsoft/powerquery-parser/lib/powerquery-parser/common/trace";

import { TypeCache, TypeCacheUtils } from "../inspection";
import { validateDuplicateIdentifiers } from "./validateDuplicateIdentifiers";
import { validateFunctionExpression } from "./validateFunctionExpression";
import { validateInvokeExpression } from "./validateInvokeExpression";
import { validateLexAndParse } from "./validateLexAndParse";
import { validateUnknownIdentifiers } from "./validateUnknownIdentifiers";
import type { ValidationResult } from "./validationResult";
import type { ValidationSettings } from "./validationSettings";
import { ValidationTraceConstant } from "../trace";
import { WorkspaceCacheUtils } from "../workspaceCache";

export async function validate(
    textDocument: TextDocument,
    validationSettings: ValidationSettings,
    typeCache: TypeCache = TypeCacheUtils.createEmptyCache(),
): Promise<ValidationResult> {
    const trace: Trace = validationSettings.traceManager.entry(
        ValidationTraceConstant.Validation,
        validate.name,
        validationSettings.maybeInitialCorrelationId,
    );

    const updatedSettings: ValidationSettings = {
        ...validationSettings,
        maybeInitialCorrelationId: trace.id,
    };

    const maybeTriedParse: PQP.Task.TriedParseTask | undefined = await WorkspaceCacheUtils.getOrCreateParsePromise(
        textDocument,
        updatedSettings,
        updatedSettings.isWorkspaceCacheAllowed,
    );

    if (maybeTriedParse === undefined) {
        trace.exit();

        return {
            diagnostics: [],
            hasSyntaxError: false,
        };
    }

    let functionExpressionDiagnostics: Diagnostic[];
    let invokeExpressionDiagnostics: Diagnostic[];
    let unknownIdentifiersDiagnostics: Diagnostic[];

<<<<<<< HEAD
    const maybeNodeIdMapCollection: NodeIdMap.Collection | undefined =
        PQP.TaskUtils.isParseStageOk(maybeTriedParse) || PQP.TaskUtils.isParseStageParseError(maybeTriedParse)
            ? maybeTriedParse.nodeIdMapCollection
            : undefined;

    if (validationSettings.checkInvokeExpressions && maybeNodeIdMapCollection) {
        functionExpressionDiagnostics = validateFunctionExpression(validationSettings, maybeNodeIdMapCollection);

        invokeExpressionDiagnostics = await validateInvokeExpression(
            validationSettings,
            maybeNodeIdMapCollection,
            WorkspaceCacheUtils.getTypeCache(textDocument),
=======
    if (
        updatedSettings.checkInvokeExpressions &&
        (PQP.TaskUtils.isParseStageOk(maybeTriedParse) || PQP.TaskUtils.isParseStageParseError(maybeTriedParse))
    ) {
        const nodeIdMapCollection: NodeIdMap.Collection = maybeTriedParse.nodeIdMapCollection;

        functionExpressionDiagnostics = validateFunctionExpression(updatedSettings, nodeIdMapCollection);

        invokeExpressionDiagnostics = await validateInvokeExpression(
            updatedSettings,
            nodeIdMapCollection,
            WorkspaceCacheUtils.getTypeCache(textDocument, validationSettings.isWorkspaceCacheAllowed),
>>>>>>> 2ca269b7
        );
    } else {
        functionExpressionDiagnostics = [];
        invokeExpressionDiagnostics = [];
    }

<<<<<<< HEAD
    if (validationSettings.checkUnknownIdentifiers && maybeNodeIdMapCollection) {
        unknownIdentifiersDiagnostics = await validateUnknownIdentifiers(
            validationSettings,
            maybeNodeIdMapCollection,
            typeCache,
        );
    } else {
        unknownIdentifiersDiagnostics = [];
    }

    return {
=======
    const result: ValidationResult = {
>>>>>>> 2ca269b7
        diagnostics: [
            ...(await validateDuplicateIdentifiers(textDocument, updatedSettings)),
            ...(await validateLexAndParse(textDocument, updatedSettings)),
            ...functionExpressionDiagnostics,
            ...invokeExpressionDiagnostics,
            ...unknownIdentifiersDiagnostics,
        ],
        hasSyntaxError:
            PQP.TaskUtils.isLexStageError(maybeTriedParse) || PQP.TaskUtils.isParseStageError(maybeTriedParse),
    };

    trace.exit();

    return result;
}<|MERGE_RESOLUTION|>--- conflicted
+++ resolved
@@ -53,7 +53,6 @@
     let invokeExpressionDiagnostics: Diagnostic[];
     let unknownIdentifiersDiagnostics: Diagnostic[];
 
-<<<<<<< HEAD
     const maybeNodeIdMapCollection: NodeIdMap.Collection | undefined =
         PQP.TaskUtils.isParseStageOk(maybeTriedParse) || PQP.TaskUtils.isParseStageParseError(maybeTriedParse)
             ? maybeTriedParse.nodeIdMapCollection
@@ -65,28 +64,13 @@
         invokeExpressionDiagnostics = await validateInvokeExpression(
             validationSettings,
             maybeNodeIdMapCollection,
-            WorkspaceCacheUtils.getTypeCache(textDocument),
-=======
-    if (
-        updatedSettings.checkInvokeExpressions &&
-        (PQP.TaskUtils.isParseStageOk(maybeTriedParse) || PQP.TaskUtils.isParseStageParseError(maybeTriedParse))
-    ) {
-        const nodeIdMapCollection: NodeIdMap.Collection = maybeTriedParse.nodeIdMapCollection;
-
-        functionExpressionDiagnostics = validateFunctionExpression(updatedSettings, nodeIdMapCollection);
-
-        invokeExpressionDiagnostics = await validateInvokeExpression(
-            updatedSettings,
-            nodeIdMapCollection,
             WorkspaceCacheUtils.getTypeCache(textDocument, validationSettings.isWorkspaceCacheAllowed),
->>>>>>> 2ca269b7
         );
     } else {
         functionExpressionDiagnostics = [];
         invokeExpressionDiagnostics = [];
     }
 
-<<<<<<< HEAD
     if (validationSettings.checkUnknownIdentifiers && maybeNodeIdMapCollection) {
         unknownIdentifiersDiagnostics = await validateUnknownIdentifiers(
             validationSettings,
@@ -97,10 +81,7 @@
         unknownIdentifiersDiagnostics = [];
     }
 
-    return {
-=======
     const result: ValidationResult = {
->>>>>>> 2ca269b7
         diagnostics: [
             ...(await validateDuplicateIdentifiers(textDocument, updatedSettings)),
             ...(await validateLexAndParse(textDocument, updatedSettings)),
