// Copyright (c) Microsoft Corporation.
// Licensed under the MIT license.

import { CommonError, Result, ResultUtils } from "@microsoft/powerquery-parser";
import { NodeIdMap, ParseError, ParseState } from "@microsoft/powerquery-parser/lib/powerquery-parser/parser";
import { Diagnostic } from "vscode-languageserver-types";
import { TextDocument } from "vscode-languageserver-textdocument";
import { Trace } from "@microsoft/powerquery-parser/lib/powerquery-parser/common/trace";

import * as PromiseUtils from "../promiseUtils";

import { Analysis, AnalysisSettings, AnalysisUtils } from "../analysis";
import { TypeCache } from "../inspection";
import { validateDuplicateIdentifiers } from "./validateDuplicateIdentifiers";
import { validateFunctionExpression } from "./validateFunctionExpression";
import { validateInvokeExpression } from "./validateInvokeExpression";
import type { ValidateOk } from "./validateOk";
import { validateParse } from "./validateParse";
import { validateUnknownIdentifiers } from "./validateUnknownIdentifiers";
import type { ValidationSettings } from "./validationSettings";
import { ValidationTraceConstant } from "../trace";

export function validate(
    textDocument: TextDocument,
    analysisSettings: AnalysisSettings,
    validationSettings: ValidationSettings,
): Promise<Result<ValidateOk | undefined, CommonError.CommonError>> {
    return ResultUtils.ensureResultAsync(async () => {
        const trace: Trace = validationSettings.traceManager.entry(
            ValidationTraceConstant.Validation,
            validate.name,
            validationSettings.initialCorrelationId,
        );

        const updatedSettings: ValidationSettings = {
            ...validationSettings,
            initialCorrelationId: trace.id,
        };

        const analysis: Analysis = AnalysisUtils.analysis(textDocument, analysisSettings);

        const parseState: ParseState | undefined = ResultUtils.assertOk(await analysis.getParseState());
        validationSettings.cancellationToken?.throwIfCancelled();

        const parseError: ParseError.ParseError | undefined = ResultUtils.assertOk(await analysis.getParseError());
        validationSettings.cancellationToken?.throwIfCancelled();

        if (parseState === undefined) {
            trace.exit();

            return undefined;
        }

<<<<<<< HEAD
=======
        // If we have a parse error and checkDiagnosticsOnParseError is false,
        // only return parse error diagnostics without checking other validations
        if (parseError !== undefined && !validationSettings.checkDiagnosticsOnParseError) {
            const result: ValidateOk = {
                diagnostics: await validateParse(parseError, updatedSettings),
                hasSyntaxError: true,
            };

            trace.exit();

            return result;
        }

        let functionExpressionDiagnostics: Diagnostic[];
        let invokeExpressionDiagnostics: Diagnostic[];
        let unknownIdentifiersDiagnostics: Diagnostic[];

>>>>>>> 149fa99d
        const nodeIdMapCollection: NodeIdMap.Collection = parseState.contextState.nodeIdMapCollection;
        const typeCache: TypeCache = analysis.getTypeCache();

        // Define validation operations to run sequentially
        const validationOperations: (() => Promise<Diagnostic[]>)[] = [
            // Parse validation (if there are parse errors)
            async (): Promise<Diagnostic[]> => await validateParse(parseError, updatedSettings),
        ];

        // Add conditional validations based on settings
        if (validationSettings.checkForDuplicateIdentifiers && nodeIdMapCollection) {
            validationOperations.push(
                async (): Promise<Diagnostic[]> =>
                    await validateDuplicateIdentifiers(
                        textDocument,
                        nodeIdMapCollection,
                        updatedSettings,
                        validationSettings.cancellationToken,
                    ),
            );
        }

        if (validationSettings.checkInvokeExpressions && nodeIdMapCollection) {
            validationOperations.push(
                async (): Promise<Diagnostic[]> =>
                    await validateFunctionExpression(validationSettings, nodeIdMapCollection),
                async (): Promise<Diagnostic[]> =>
                    await validateInvokeExpression(validationSettings, nodeIdMapCollection, typeCache),
            );
        }

        if (validationSettings.checkUnknownIdentifiers && nodeIdMapCollection) {
            validationOperations.push(
                async (): Promise<Diagnostic[]> =>
                    await validateUnknownIdentifiers(validationSettings, nodeIdMapCollection, typeCache),
            );
        }

        // Execute all validation operations sequentially with cancellation support
        const allDiagnostics: Diagnostic[][] = await PromiseUtils.processSequentiallyWithCancellation(
            validationOperations,
            (operation: () => Promise<Diagnostic[]>) => operation(),
            validationSettings.cancellationToken,
        );

        // Flatten all diagnostics into a single array
        const flattenedDiagnostics: Diagnostic[] = allDiagnostics.flat();

        const result: ValidateOk = {
            diagnostics: flattenedDiagnostics,
            hasSyntaxError: parseError !== undefined,
        };

        trace.exit();

        return result;
    }, validationSettings.locale);
}<|MERGE_RESOLUTION|>--- conflicted
+++ resolved
@@ -37,13 +37,12 @@
             initialCorrelationId: trace.id,
         };
 
+        validationSettings.cancellationToken?.throwIfCancelled();
+
         const analysis: Analysis = AnalysisUtils.analysis(textDocument, analysisSettings);
 
         const parseState: ParseState | undefined = ResultUtils.assertOk(await analysis.getParseState());
-        validationSettings.cancellationToken?.throwIfCancelled();
-
         const parseError: ParseError.ParseError | undefined = ResultUtils.assertOk(await analysis.getParseError());
-        validationSettings.cancellationToken?.throwIfCancelled();
 
         if (parseState === undefined) {
             trace.exit();
@@ -51,8 +50,6 @@
             return undefined;
         }
 
-<<<<<<< HEAD
-=======
         // If we have a parse error and checkDiagnosticsOnParseError is false,
         // only return parse error diagnostics without checking other validations
         if (parseError !== undefined && !validationSettings.checkDiagnosticsOnParseError) {
@@ -66,11 +63,6 @@
             return result;
         }
 
-        let functionExpressionDiagnostics: Diagnostic[];
-        let invokeExpressionDiagnostics: Diagnostic[];
-        let unknownIdentifiersDiagnostics: Diagnostic[];
-
->>>>>>> 149fa99d
         const nodeIdMapCollection: NodeIdMap.Collection = parseState.contextState.nodeIdMapCollection;
         const typeCache: TypeCache = analysis.getTypeCache();
 
