{
    "name": "@microsoft/powerquery-language-services",
    "version": "0.8.0",
    "author": "Microsoft",
    "license": "MIT",
    "scripts": {
        "prepublishOnly": "git clean -xdf && npm install-clean && npm run lint && npm run build && npm run test",
        "build": ".\\node_modules\\.bin\\tsc",
        "watch": ".\\node_modules\\.bin\\tsc -b -watch",
        "lint": "eslint src --ext ts",
        "test": "mocha --reporter mocha-multi-reporters --reporter-options configFile=src/test/mochaConfig.json -r ts-node/register src/test/**/*.ts"
    },
    "homepage": "https://github.com/microsoft/powerquery-language-services#readme",
    "repository": {
        "type": "git",
        "url": "git+https://github.com/microsoft/powerquery-language-services.git"
    },
    "issues": {
        "url": "https://github.com/microsoft/powerquery-language-services/issues"
    },
    "description": "Language services for the Power Query/M formula language.",
    "main": "lib/powerquery-language-services/index.js",
    "types": "lib/powerquery-language-services/index.d.ts",
    "engines": {
        "node": ">=16.13.1"
    },
    "keywords": [
        "power query",
        "power bi"
    ],
    "devDependencies": {
        "@types/chai": "4.3.1",
        "@types/mocha": "9.1.1",
        "@types/node": "17.0.33",
        "@typescript-eslint/eslint-plugin": "5.24.0",
        "@typescript-eslint/parser": "5.24.0",
        "chai": "4.3.6",
        "eslint": "8.15.0",
        "eslint-config-prettier": "8.5.0",
        "eslint-plugin-prettier": "4.0.0",
        "eslint-plugin-promise": "6.0.0",
        "eslint-plugin-security": "1.5.0",
        "mocha": "10.0.0",
        "mocha-junit-reporter": "2.0.2",
        "mocha-multi-reporters": "1.5.1",
        "prettier": "2.6.2",
        "ts-loader": "9.3.0",
        "ts-node": "10.7.0",
        "typescript": "4.6.4"
    },
    "dependencies": {
<<<<<<< HEAD
        "@microsoft/powerquery-formatter": "0.3.8",
        "@microsoft/powerquery-parser": "0.14.0",
=======
        "@microsoft/powerquery-parser": "0.15.0",
        "@microsoft/powerquery-formatter": "0.3.9",
>>>>>>> fbfcacae
        "vscode-languageserver-textdocument": "1.0.4",
        "vscode-languageserver-types": "3.17.1"
    },
    "files": [
        "lib/powerquery-language-services/**/*"
    ]
}<|MERGE_RESOLUTION|>--- conflicted
+++ resolved
@@ -49,13 +49,8 @@
         "typescript": "4.6.4"
     },
     "dependencies": {
-<<<<<<< HEAD
-        "@microsoft/powerquery-formatter": "0.3.8",
-        "@microsoft/powerquery-parser": "0.14.0",
-=======
         "@microsoft/powerquery-parser": "0.15.0",
         "@microsoft/powerquery-formatter": "0.3.9",
->>>>>>> fbfcacae
         "vscode-languageserver-textdocument": "1.0.4",
         "vscode-languageserver-types": "3.17.1"
     },
