--- conflicted
+++ resolved
@@ -1,10 +1,6 @@
 {
     "name": "@microsoft/powerquery-language-services",
-<<<<<<< HEAD
-    "version": "0.6.13",
-=======
-    "version": "0.7.0",
->>>>>>> e8ff5439
+    "version": "0.7.1",
     "author": "Microsoft",
     "license": "MIT",
     "scripts": {
