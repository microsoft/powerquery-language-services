--- conflicted
+++ resolved
@@ -1,24 +1,9 @@
-<<<<<<< HEAD
 # Variable 'OneLocBuildPAT' was defined in the Variables tab.
 # Use the below to create a PAT token for the ceapex organization.
 # https://ceapex.visualstudio.com/CEINTL/_wiki/wikis/CEINTL.wiki/107/Localization-with-OneLocBuild-Task
 #
 # Cron Schedules have been converted using UTC Time Zone and may need to be updated for your location.
 
-schedules:
-- cron: "0 0 * * *"
-  displayName: Daily midnight build
-  branches:
-    include:
-    - master
-  always: true
-
-resources:
-  repositories:
-  - repository: self
-    type: git
-    ref: master
-=======
 name: 1loc_$(SourceBranchName)_$(Date:yyyyMMdd)$(Rev:.r)
 
 trigger:
@@ -33,36 +18,26 @@
       branches:
           include:
               - master
+      always: true
 
-stages:
-    - stage: __default
-      jobs:
-          - job: Job1
-            pool:
-                vmImage: windows-latest
-            steps:
-                - task: cesve.one-loc-build.one-loc-build.OneLocBuild@1
-                  env:
-                      SYSTEM_ACCESSTOKEN: $(System.AccessToken)
-                  displayName: "Localization Build: src/language-services/localization/LocProject.json"
-                  inputs:
-                      locProj: src/language-services/localization/LocProject.json
-                      packageSourceAuth: patAuth
-                      patVariable: "$(OneLocBuildPAT)"
->>>>>>> fc1faccc
+resources:
+    repositories:
+        - repository: self
+          type: git
+          ref: master
 
 jobs:
-- job: Job_1
-  displayName: Agent job 1
-  pool:
-    vmImage: windows-latest
-  steps:
-  - checkout: self
-  - task: cesve.one-loc-build.one-loc-build.OneLocBuild@1
-    displayName: 'Localization Build: src/powerquery-parser-localization/LocProject.json'
-    inputs:
-      locProj: src/powerquery-parser/localization/LocProject.json
-      packageSourceAuth: patAuth
-      patVariable: $(OneLocBuildPAT)
-  - task: PublishBuildArtifacts@1
-    displayName: 'Publish Artifact: drop'+    - job: Job_1
+      displayName: Agent job 1
+      pool:
+          vmImage: windows-latest
+      steps:
+          - checkout: self
+          - task: cesve.one-loc-build.one-loc-build.OneLocBuild@1
+            displayName: "Localization Build: src/powerquery-language-services-localization/LocProject.json"
+            inputs:
+                locProj: src/powerquery-language-services/localization/LocProject.json
+                packageSourceAuth: patAuth
+                patVariable: $(OneLocBuildPAT)
+          - task: PublishBuildArtifacts@1
+            displayName: "Publish Artifact: drop"